/********************************************\
 *
 *  Sire - Molecular Simulation Framework
 *
 *  Copyright (C) 2009  Christopher Woods
 *
 *  This program is free software; you can redistribute it and/or modify
 *  it under the terms of the GNU General Public License as published by
 *  the Free Software Foundation; either version 2 of the License, or
 *  (at your option) any later version.
 *
 *  This program is distributed in the hope that it will be useful,
 *  but WITHOUT ANY WARRANTY; without even the implied warranty of
 *  MERCHANTABILITY or FITNESS FOR A PARTICULAR PURPOSE.  See the
 *  GNU General Public License for more details.
 *
 *  You should have received a copy of the GNU General Public License
 *  along with this program; if not, write to the Free Software
 *  Foundation, Inc., 59 Temple Place, Suite 330, Boston, MA  02111-1307  USA
 *
 *  For full details of the license please see the COPYING file
 *  that should have come with this distribution.
 *
 *  You can contact the authors via the developer's mailing list
 *  at http://siremol.org
 *
\*********************************************/

#include "openmmfrenergyst.h"
#include "ensemble.h"

#include "SireMol/moleculegroup.h"
#include "SireMol/partialmolecule.h"
#include "SireMol/molecule.h"
#include "SireMol/atommasses.h"
#include "SireMol/atomcoords.h"
#include "SireMol/moleditor.h"

#include "SireMol/amberparameters.h"

#include "SireSystem/system.h"

#include "SireFF/forcetable.h"

#include "SireMaths/rangenerator.h"

#include "SireStream/datastream.h"
#include "SireStream/shareddatastream.h"

#include "SireUnits/units.h"
#include "SireUnits/temperature.h"
#include "SireUnits/convert.h"

// ADDED BY JM
#include "SireMol/connectivity.h"
#include "SireMol/bondid.h"
#include "SireMol/atomcharges.h"
#include "SireMM/internalff.h"
#include "SireIO/amber.h"
#include "SireMM/atomljs.h"

#include "SireVol/periodicbox.h"

#include "SireMove/flexibility.h"

#include "SireMaths/constants.h"

//ADDED BY GAC
#include "SireMaths/vector.h"
#include "SireMol/mgname.h"
#include "SireMol/perturbation.h"
#include "SireMM/internalperturbation.h"
#include <iostream>
#include <QDebug>
#include <QTime>
#include <boost/tuple/tuple.hpp>



using namespace SireMove;
using namespace SireSystem;
using namespace SireMol;
using namespace SireFF;
using namespace SireCAS;
using namespace SireVol;
using namespace SireBase;
using namespace SireStream;
using namespace SireUnits;
using namespace SireUnits::Dimension;
using namespace SireMM;
using namespace SireIO;
using namespace std;
using boost::tuples::tuple;

enum
{
    NOCUTOFF = 0,
    CUTOFFNONPERIODIC = 1,
    CUTOFFPERIODIC = 2
};

enum
{
    NONE = 0,
    HBONDS = 1,
    ALLBONDS = 2,
    HANGLES = 3

};

static const RegisterMetaType<OpenMMFrEnergyST> r_openmmint;

/** Serialise to a binary datastream */
QDataStream SIREMOVE_EXPORT &operator<<(QDataStream &ds, const OpenMMFrEnergyST &velver)
{
    writeHeader(ds, r_openmmint, 1);

    SharedDataStream sds(ds);

    sds << velver.frequent_save_velocities << velver.molgroup << velver.solute
        << velver.solutehard << velver.solutetodummy << velver.solutefromdummy
        << velver.CutoffType << velver.cutoff_distance << velver.field_dielectric
        << velver.Andersen_flag << velver.Andersen_frequency
        << velver.MCBarostat_flag << velver.MCBarostat_frequency
        << velver.ConstraintType << velver.Pressure << velver.Temperature
        << velver.platform_type << velver.Restraint_flag
        << velver.CMMremoval_frequency << velver.buffer_frequency
        << velver.energy_frequency
        << velver.device_index << velver.precision << velver.Alchemical_value
        << velver.coulomb_power << velver.shift_delta << velver.delta_alchemical
        << velver.alchemical_array
        << velver.Integrator_type
        << velver.friction << velver.integration_tol
        << velver.timeskip << velver.reinitialise_context
        << static_cast<const Integrator&> (velver);
    // Free OpenMM pointers??

    return ds;
}

/** Extract from a binary datastream */
QDataStream SIREMOVE_EXPORT &operator>>(QDataStream &ds, OpenMMFrEnergyST &velver)
{
    VersionID v = readHeader(ds, r_openmmint);

    if (v == 1)
    {
        SharedDataStream sds(ds);
        sds >> velver.frequent_save_velocities >> velver.molgroup
            >> velver.solute >> velver.solutehard >> velver.solutetodummy
            >> velver.solutefromdummy >> velver.CutoffType >> velver.cutoff_distance
            >> velver.field_dielectric >> velver.Andersen_flag
            >> velver.Andersen_frequency >> velver.MCBarostat_flag
            >> velver.MCBarostat_frequency >> velver.ConstraintType
            >> velver.Pressure >> velver.Temperature >> velver.platform_type
            >> velver.Restraint_flag >> velver.CMMremoval_frequency
            >> velver.buffer_frequency >> velver.energy_frequency
            >> velver.device_index >> velver.precision >> velver.Alchemical_value
            >> velver.coulomb_power >> velver.shift_delta >> velver.delta_alchemical
            >> velver.alchemical_array
            >> velver.Integrator_type >> velver.friction >> velver.integration_tol
            >> velver.timeskip >> velver.reinitialise_context
            >> static_cast<Integrator&> (velver);

        // Maybe....need to reinitialise from molgroup because openmm system was not serialised...
        velver.isSystemInitialised = false;
        velver.isContextInitialised = false;

        qDebug() << " Re-initialisation of OpenMMFrEnergyST from datastream";

        velver.initialise();
    }
    else
        throw version_error(v, "1", r_openmmint, CODELOC);

    return ds;
}

/** Constructor*/
OpenMMFrEnergyST::OpenMMFrEnergyST(bool frequent_save)
: ConcreteProperty<OpenMMFrEnergyST, Integrator>(),
frequent_save_velocities(frequent_save),
molgroup(MoleculeGroup()), solute(MoleculeGroup()), solutehard(MoleculeGroup()), solutetodummy(MoleculeGroup()), solutefromdummy(MoleculeGroup()),
openmm_system(0), openmm_context(0), isSystemInitialised(false), isContextInitialised(false),
CutoffType("nocutoff"), cutoff_distance(1.0 * nanometer), field_dielectric(78.3),
Andersen_flag(false), Andersen_frequency(90.0), MCBarostat_flag(false),
MCBarostat_frequency(25), ConstraintType("none"),
Pressure(1.0 * bar), Temperature(300.0 * kelvin), platform_type("Reference"), Restraint_flag(false),
CMMremoval_frequency(0), buffer_frequency(0), energy_frequency(100), device_index("0"), precision("single"), Alchemical_value(0.5), coulomb_power(0),
shift_delta(2.0), delta_alchemical(0.001), alchemical_array(),
    finite_diff_gradients(), pot_energies(), perturbed_energies(), reduced_perturbed_energies(),
    forward_Metropolis(), backward_Metropolis(),
Integrator_type("leapfrogverlet"), friction(1.0 / picosecond), integration_tol(0.001), timeskip(0.0 * picosecond),
reinitialise_context(false), Debug(false)
{
}

/** Constructor using the passed molecule groups */
OpenMMFrEnergyST::OpenMMFrEnergyST(const MoleculeGroup &molecule_group, const MoleculeGroup &solute_group, const MoleculeGroup &solute_hard, const MoleculeGroup &solute_todummy, const MoleculeGroup &solute_fromdummy, bool frequent_save)
: ConcreteProperty<OpenMMFrEnergyST, Integrator>(),
frequent_save_velocities(frequent_save),
molgroup(molecule_group), solute(solute_group), solutehard(solute_hard), solutetodummy(solute_todummy), solutefromdummy(solute_fromdummy),
openmm_system(0), openmm_context(0), isSystemInitialised(false), isContextInitialised(false),
CutoffType("nocutoff"), cutoff_distance(1.0 * nanometer), field_dielectric(78.3),
Andersen_flag(false), Andersen_frequency(90.0), MCBarostat_flag(false),
MCBarostat_frequency(25), ConstraintType("none"),
Pressure(1.0 * bar), Temperature(300.0 * kelvin), platform_type("Reference"), Restraint_flag(false),
CMMremoval_frequency(0), buffer_frequency(0), energy_frequency(100), device_index("0"), precision("single"), Alchemical_value(0.5), coulomb_power(0),
shift_delta(2.0), delta_alchemical(0.001), alchemical_array(), finite_diff_gradients(), pot_energies(), perturbed_energies(),
    reduced_perturbed_energies(), forward_Metropolis(), backward_Metropolis(),
Integrator_type("leapfrogverlet"), friction(1.0 / picosecond), integration_tol(0.001), timeskip(0.0 * picosecond),
reinitialise_context(false), Debug(false)
{
}

/** Copy constructor */
OpenMMFrEnergyST::OpenMMFrEnergyST(const OpenMMFrEnergyST &other)
: ConcreteProperty<OpenMMFrEnergyST, Integrator>(other),
frequent_save_velocities(other.frequent_save_velocities),
molgroup(other.molgroup), solute(other.solute), solutehard(other.solutehard),
solutetodummy(other.solutetodummy), solutefromdummy(other.solutefromdummy),
openmm_system(other.openmm_system), openmm_context(other.openmm_context), isSystemInitialised(other.isSystemInitialised),
isContextInitialised(other.isContextInitialised),
CutoffType(other.CutoffType), cutoff_distance(other.cutoff_distance),
field_dielectric(other.field_dielectric), Andersen_flag(other.Andersen_flag),
Andersen_frequency(other.Andersen_frequency), MCBarostat_flag(other.MCBarostat_flag),
MCBarostat_frequency(other.MCBarostat_frequency), ConstraintType(other.ConstraintType),
Pressure(other.Pressure), Temperature(other.Temperature), platform_type(other.platform_type),
Restraint_flag(other.Restraint_flag), CMMremoval_frequency(other.CMMremoval_frequency),
buffer_frequency(other.buffer_frequency), energy_frequency(other.energy_frequency), device_index(other.device_index),
precision(other.precision), Alchemical_value(other.Alchemical_value),
coulomb_power(other.coulomb_power), shift_delta(other.shift_delta),
delta_alchemical(other.delta_alchemical), alchemical_array(other.alchemical_array), finite_diff_gradients(other.finite_diff_gradients), pot_energies(other.pot_energies),
perturbed_energies(other.perturbed_energies),reduced_perturbed_energies(other.reduced_perturbed_energies),
    forward_Metropolis(other.forward_Metropolis), backward_Metropolis(other.backward_Metropolis),
Integrator_type(other.Integrator_type), friction(other.friction), integration_tol(other.integration_tol), timeskip(other.timeskip),
reinitialise_context(other.reinitialise_context), Debug(other.Debug)
{
}

/** Destructor */
OpenMMFrEnergyST::~OpenMMFrEnergyST()
{
    //delete openmm_system;
}

/** Copy assignment operator */
OpenMMFrEnergyST& OpenMMFrEnergyST::operator=(const OpenMMFrEnergyST &other)
{
    Integrator::operator=(other);
    frequent_save_velocities = other.frequent_save_velocities;
    molgroup = other.molgroup;
    solute = other.solute;
    solutehard = other.solutehard;
    solutetodummy = other.solutetodummy;
    solutefromdummy = other.solutefromdummy;
    openmm_system = other.openmm_system;
    openmm_context = other.openmm_context;
    isSystemInitialised = other.isSystemInitialised;
    isContextInitialised = other.isContextInitialised;
    CutoffType = other.CutoffType;
    cutoff_distance = other.cutoff_distance;
    field_dielectric = other.field_dielectric;
    Andersen_flag = other.Andersen_flag;
    Andersen_frequency = other.Andersen_frequency;
    MCBarostat_flag = other.MCBarostat_flag;
    MCBarostat_frequency = other.MCBarostat_frequency;
    ConstraintType = other.ConstraintType;
    Pressure = other.Pressure;
    Temperature = other.Temperature;
    platform_type = other.platform_type;
    Restraint_flag = other.Restraint_flag;
    CMMremoval_frequency = other.CMMremoval_frequency;
    buffer_frequency = other.buffer_frequency;
    energy_frequency = other.energy_frequency;
    device_index = other.device_index;
    precision = other.precision;
    Alchemical_value = other.Alchemical_value;
    coulomb_power = other.coulomb_power;
    shift_delta = other.shift_delta;
    delta_alchemical = other.delta_alchemical;
    alchemical_array = other.alchemical_array;
    finite_diff_gradients = other.finite_diff_gradients;
    pot_energies = other.pot_energies;
    reduced_perturbed_energies = other. reduced_perturbed_energies;
    forward_Metropolis = other.forward_Metropolis;
    backward_Metropolis = other.backward_Metropolis;
    perturbed_energies = other.perturbed_energies;
    Integrator_type = other.Integrator_type;
    friction = other.friction;
    integration_tol = other.integration_tol;
    timeskip = other.timeskip;
    reinitialise_context = other.reinitialise_context;
    Debug = other.Debug;
    return *this;
}

/**
 * <Compariton operator>
 * @param other
 * @return boolean
 */
bool OpenMMFrEnergyST::operator==(const OpenMMFrEnergyST &other) const
{
    return frequent_save_velocities == other.frequent_save_velocities
        and isSystemInitialised == other.isSystemInitialised
        and isContextInitialised == other.isContextInitialised
        and CutoffType == other.CutoffType
        and cutoff_distance == other.cutoff_distance
        and field_dielectric == other.field_dielectric
        and Andersen_flag == other.Andersen_flag
        and Andersen_frequency == other.Andersen_frequency
        and MCBarostat_flag == other.MCBarostat_flag
        and MCBarostat_frequency == other.MCBarostat_frequency
        and ConstraintType == other.ConstraintType
        and Pressure == other.Pressure
        and Temperature == other.Temperature
        and platform_type == other.platform_type
        and Restraint_flag == other.Restraint_flag
        and CMMremoval_frequency == other.CMMremoval_frequency
        and buffer_frequency == other.buffer_frequency
        and energy_frequency == other.energy_frequency
        and device_index == other.device_index
        and precision == other.precision
        and Alchemical_value == other.Alchemical_value
        and coulomb_power == other.coulomb_power
        and shift_delta == other.shift_delta
        and delta_alchemical == other.delta_alchemical
        and alchemical_array == other.alchemical_array
        and finite_diff_gradients == other.finite_diff_gradients
        and pot_energies == other.pot_energies
        and reduced_perturbed_energies == other.reduced_perturbed_energies
        and forward_Metropolis == other.forward_Metropolis
        and backward_Metropolis == other. backward_Metropolis
        and perturbed_energies == other.perturbed_energies
        and Integrator_type == other.Integrator_type
        and friction == other.friction
        and integration_tol == other.integration_tol
        and timeskip == other.timeskip
        and reinitialise_context == other.reinitialise_context
        and Debug == other.Debug
        and Integrator::operator==(other);
}

/** Comparison operator */
bool OpenMMFrEnergyST::operator!=(const OpenMMFrEnergyST &other) const
{
    return not OpenMMFrEnergyST::operator==(other);
}

/** Return a string representation of this integrator */
QString OpenMMFrEnergyST::toString() const
{
    return QObject::tr("OpenMMFrEnergyST()");
}

/**
 * initialises the openMM Free energy single topology calculation
 * Initialise must be called before anything else happens.
 */
void OpenMMFrEnergyST::initialise()
{

    bool Debug=false;
    if (Debug)
    {
        qDebug() << "Initialising OpenMMFrEnergyST";
        const std::string version = OpenMM::Platform::getOpenMMVersion();
        qDebug() << "OpenMM Version: " << QString::fromUtf8(version.data(), version.size());
    }

    // Create a workspace using the stored molgroup

    const MoleculeGroup moleculegroup = this->molgroup.read();

    if (moleculegroup.isEmpty())
    {
        throw SireError::program_bug(QObject::tr("Cannot initialise OpenMMFrEnergyST because molgroup has not been defined"), CODELOC);
    }

    const MoleculeGroup solute = this->solute.read();

    //if ( solute.isEmpty() ){
    //    throw SireError::program_bug(QObject::tr("Cannot initialise OpenMMFrEnergyST because solute group has not been defined"), CODELOC);
    //}


    const MoleculeGroup solutehard = this->solutehard.read();

    const MoleculeGroup solutetodummy = this->solutetodummy.read();

    const MoleculeGroup solutefromdummy = this->solutefromdummy.read();

    AtomicVelocityWorkspace ws = this->createWorkspace(moleculegroup).read().asA<AtomicVelocityWorkspace>();

    const int nmols = ws.nMolecules();

    int nats = 0;

    for (int i = 0; i < nmols; ++i)
    {
        nats = nats + ws.nAtoms(i);
    }

    if (Debug)
        qDebug() << "There are " << nats << " atoms " << "There are " << nmols << " molecules" << "\n";

    int flag_cutoff;
    int flag_constraint;

    if (CutoffType == "nocutoff")
        flag_cutoff = NOCUTOFF;
    else if (CutoffType == "cutoffnonperiodic")
        flag_cutoff = CUTOFFNONPERIODIC;
    else if (CutoffType == "cutoffperiodic")
        flag_cutoff = CUTOFFPERIODIC;
    else
        throw SireError::program_bug(QObject::tr("The CutOff method has not been specified. Possible choises: nocutoff, cutoffnonperiodic, cutoffperiodic"), CODELOC);

    if (Debug)
        qDebug() << "\nCutoffType = " << CutoffType << "\n";

    bool flag_noperturbedconstraints = false;
    if (ConstraintType == "none")
        flag_constraint = NONE;
    else if (ConstraintType == "hbonds")
        flag_constraint = HBONDS;
    else if (ConstraintType == "allbonds")
        flag_constraint = ALLBONDS;
    else if (ConstraintType == "hangles")
        flag_constraint = HANGLES;
    else if (ConstraintType == "hbonds-notperturbed")
    {
        flag_constraint = HBONDS;
        flag_noperturbedconstraints = true;
    }
    else
        throw SireError::program_bug(QObject::tr("The Constraints method has not been specified. Possible choises: none, hbonds, allbonds, hangles, hbonds-notperturbed"), CODELOC);

    if (Debug)
        qDebug() << "\nConstraint Type = " << ConstraintType << "\n";

    //Load Plugins from the OpenMM standard Plugin Directory
    OpenMM::Platform::loadPluginsFromDirectory(OpenMM::Platform::getDefaultPluginsDirectory());

    OpenMM::System * system_openmm = new OpenMM::System();

    system_openmm->setDefaultPeriodicBoxVectors(OpenMM::Vec3(6, 0, 0),
                                                OpenMM::Vec3(0, 6, 0),
                                                OpenMM::Vec3(0, 0, 6));

    //The Standard Non Bonded is only defined to extract 1-2,1-3,1-4 pairs from the system
    OpenMM::NonbondedForce * nonbond_openmm = new OpenMM::NonbondedForce();

    nonbond_openmm->setUseDispersionCorrection(false);

    //CUSTOM NON BONDED FORCE FIELD

    OpenMM::CustomNonbondedForce * custom_force_field = NULL;

    //1-4 interactions
    OpenMM::CustomBondForce * custom_intra_14_clj = NULL;
    OpenMM::CustomBondForce * custom_intra_14_todummy = NULL;
    OpenMM::CustomBondForce * custom_intra_14_fromdummy = NULL;
    OpenMM::CustomBondForce * custom_intra_14_fromdummy_todummy = NULL;


    if (flag_cutoff == NOCUTOFF)
    {

        if (coulomb_power > 0)
        { //This is necessary to avoid nan errors on the GPUs platform caused by the calculation of 0^0

            custom_force_field = new OpenMM::CustomNonbondedForce("(1.0 - isSolvent1 * isSolvent2 * SPOnOff) * (Hcs + Hls);"
                                                                  "Hcs = (lambda^n) * 138.935456 * q_prod/sqrt(diff_cl+r^2);"
                                                                  "diff_cl = (1.0-lambda) * 0.01;"
                                                                  "Hls = 4.0 * eps_avg * (LJ*LJ-LJ);"
                                                                  "LJ=((sigma_avg * sigma_avg)/soft)^3;"
                                                                  "soft=(diff_lj*delta*sigma_avg + r*r);"
                                                                  "diff_lj=(1.0-lambda) * 0.1;"
                                                                  "lambda = Logic_lam * lam + Logic_om_lam * (1.0-lam) + Logic_mix_lam * max(lam,1.0-lam) + Logic_hard;"
                                                                  "Logic_hard = isHD1 * isHD2 * (1.0-isTD1) * (1.0-isTD2) * (1.0-isFD1) * (1.0-isFD2);"
                                                                  "Logic_om_lam = max((1.0-isHD1)*(1.0-isHD2)*isTD1*isTD2*(1.0-isFD1)*(1.0-isFD2), B_om_lam);"
                                                                  "B_om_lam = max(isHD1*(1.0-isHD2)*isTD1*(1.0-isTD2)*(1.0-isFD1)*(1.0-isFD2), C_om_lam);"
                                                                  "C_om_lam = max(isHD1*(1.0-isHD2)*(1.0-isTD1)*isTD2*(1.0-isFD1)*(1.0-isFD2) , D_om_lam);"
                                                                  "D_om_lam = max((1.0-isHD1)*isHD2*isTD1*(1.0-isTD2)*(1.0-isFD1)*(1.0-isFD2), E_om_lam);"
                                                                  "E_om_lam = (1.0-isHD1)*isHD2*(1.0-isTD1)*isTD2*(1.0-isFD1)*(1.0-isFD2);"
                                                                  "Logic_lam = max((1.0-isHD1)*(1.0-isHD2)*(1.0-isTD1)*(1.0-isTD2)*isFD1*isFD2, B_lam);"
                                                                  "B_lam = max(isHD1*(1.0-isHD2)*(1.0-isTD1)*(1.0-isTD2)*isFD1*(1.0-isFD2), C_lam);"
                                                                  "C_lam = max(isHD1*(1.0-isHD2)*(1.0-isTD1)*(1.0-isTD2)*(1.0-isFD1)*isFD2 , D_lam);"
                                                                  "D_lam = max((1.0-isHD1)*isHD2*(1.0-isTD1)*(1.0-isTD2)*isFD1*(1.0-isFD2), E_lam);"
                                                                  "E_lam = (1.0-isHD1)*isHD2*(1.0-isTD1)*(1.0-isTD2)*(1.0-isFD1)*isFD2;"
                                                                  "Logic_mix_lam = max((1.0-isHD1)*(1.0-isHD2)*isTD1*(1.0-isTD2)*isFD1*(1.0-isFD2), B_mix);"
                                                                  "B_mix = max((1.0-isHD1)*(1.0-isHD2)*isTD1*(1.0-isTD2)*(1.0-isFD1)*isFD2, C_mix);"
                                                                  "C_mix = max((1.0-isHD1)*(1.0-isHD2)*(1.0-isTD1)*isTD2*isFD1*(1.0-isFD2) , D_mix);"
                                                                  "D_mix= (1.0-isHD1)*(1.0-isHD2)*(1.0-isTD1)*isTD2*(1.0-isFD1)*isFD2;"
                                                                  "q_prod = (qend1 * lam+(1.0-lam) * qstart1) * (qend2 * lam+(1.0-lam) * qstart2);"
                                                                  "eps_avg = sqrt((epend1*lam+(1.0-lam)*epstart1)*(epend2*lam+(1.0-lam)*epstart2));"
                                                                  "sigma_avg = 0.5*((sigmaend1*lam+(1.0-lam)*sigmastart1)+(sigmaend2*lam+(1.0-lam)*sigmastart2))");

            custom_force_field->addGlobalParameter("lam", Alchemical_value);
            custom_force_field->addGlobalParameter("delta", shift_delta);
            custom_force_field->addGlobalParameter("n", coulomb_power);
            custom_force_field->addGlobalParameter("SPOnOff", 0.0);

            custom_force_field->setNonbondedMethod(OpenMM::CustomNonbondedForce::NoCutoff);



            custom_intra_14_todummy = new OpenMM::CustomBondForce("Hcs + Hls;"
                                                                  "Hcs=(lamtd^ntd)*138.935456*q_prod/sqrt(diff_cl+r^2);"
                                                                  "diff_cl=(1.0-lamtd)*0.01;"
                                                                  "Hls=4.0*eps_avg*(LJ*LJ-LJ);"
                                                                  "LJ=((sigma_avg*sigma_avg)/soft)^3;"
                                                                  "soft=(diff_lj*deltatd*sigma_avg+r*r);"
                                                                  "diff_lj=(1.0-lamtd)*0.1;"
                                                                  "eps_avg = sqrt((1-lamtd)*(1-lamtd)*eaend + lamtd*lamtd*eastart + lamtd*(1-lamtd)*emix);"
                                                                  "sigma_avg = (1-lamtd)*saend + lamtd*sastart;"
                                                                  "q_prod = (1-lamtd)*(1-lamtd)*qpend + lamtd*lamtd*qpstart + lamtd*(1-lamtd)*qmix");


            custom_intra_14_todummy->addGlobalParameter("lamtd", 1.0 - Alchemical_value);
            custom_intra_14_todummy->addGlobalParameter("deltatd", shift_delta);
            custom_intra_14_todummy->addGlobalParameter("ntd", coulomb_power);


            custom_intra_14_fromdummy = new OpenMM::CustomBondForce("Hcs + Hls;"
                                                                    "Hcs=(lamfd^nfd)*138.935456*q_prod/sqrt(diff_cl+r^2);"
                                                                    "diff_cl=(1.0-lamfd)*0.01;"
                                                                    "Hls=4.0*eps_avg*(LJ*LJ-LJ);"
                                                                    "LJ=((sigma_avg*sigma_avg)/soft)^3;"
                                                                    "soft=(diff_lj*deltafd*sigma_avg+r*r);"
                                                                    "diff_lj=(1.0-lamfd)*0.1;"
                                                                    "eps_avg = sqrt(lamfd*lamfd*eaend + (1-lamfd)*(1-lamfd)*eastart + lamfd*(1-lamfd)*emix);"
                                                                    "sigma_avg = lamfd*saend + (1-lamfd)*sastart;"
                                                                    "q_prod = lamfd*lamfd*qpend + (1-lamfd)*(1-lamfd)*qpstart + lamfd*(1-lamfd)*qmix");

            custom_intra_14_fromdummy->addGlobalParameter("lamfd", Alchemical_value);
            custom_intra_14_fromdummy->addGlobalParameter("deltafd", shift_delta);
            custom_intra_14_fromdummy->addGlobalParameter("nfd", coulomb_power);


            custom_intra_14_fromdummy_todummy = new OpenMM::CustomBondForce("Hcs + Hls;"
                                                                            "Hcs=(lamFTD^nftd)*138.935456*q_prod/sqrt(diff_cl+r^2);"
                                                                            "diff_cl=(1.0-lamFTD)*0.01;"
                                                                            "Hls=4.0*eps_avg*(LJ*LJ-LJ);"
                                                                            "LJ=((sigma_avg*sigma_avg)/soft)^3;"
                                                                            "soft=(diff_lj*deltaftd*sigma_avg+r*r);"
                                                                            "diff_lj=(1.0-lamFTD)*0.1;"
                                                                            "eps_avg = sqrt(lamftd*lamftd*eaend + (1-lamftd)*(1-lamftd)*eastart + lamftd*(1-lamftd)*emix);"
                                                                            "sigma_avg = lamftd*saend + (1-lamftd)*sastart;"
                                                                            "q_prod = lamftd*lamftd*qpend + (1-lamftd)*(1-lamftd)*qpstart + lamftd*(1-lamftd)*qmix;"
                                                                            "lamFTD = max(lamftd,1-lamftd)");

            custom_intra_14_fromdummy_todummy->addGlobalParameter("lamftd", Alchemical_value);
            custom_intra_14_fromdummy_todummy->addGlobalParameter("deltaftd", shift_delta);
            custom_intra_14_fromdummy_todummy->addGlobalParameter("nftd", coulomb_power);

        }
        else
        {// coulomb_power == 0. //This is necessary to avoid nan errors on the GPUs platform caused by the calculation of 0^0

            custom_force_field = new OpenMM::CustomNonbondedForce("(1.0 - isSolvent1 * isSolvent2 * SPOnOff) * (Hcs + Hls);"
                                                                  "Hcs = 138.935456 * q_prod/sqrt(diff_cl+r^2);"
                                                                  "diff_cl = (1.0-lambda) * 0.01;"
                                                                  "Hls = 4.0 * eps_avg * (LJ*LJ-LJ);"
                                                                  "LJ=((sigma_avg * sigma_avg)/soft)^3;"
                                                                  "soft=(diff_lj*delta*sigma_avg + r*r);"
                                                                  "diff_lj=(1.0-lambda) * 0.1;"
                                                                  "lambda = Logic_lam * lam + Logic_om_lam * (1.0-lam) + Logic_mix_lam * max(lam,1.0-lam) + Logic_hard;"
                                                                  "Logic_hard = isHD1 * isHD2 * (1.0-isTD1) * (1.0-isTD2) * (1.0-isFD1) * (1.0-isFD2);"
                                                                  "Logic_om_lam = max((1.0-isHD1)*(1.0-isHD2)*isTD1*isTD2*(1.0-isFD1)*(1.0-isFD2), B_om_lam);"
                                                                  "B_om_lam = max(isHD1*(1.0-isHD2)*isTD1*(1.0-isTD2)*(1.0-isFD1)*(1.0-isFD2), C_om_lam);"
                                                                  "C_om_lam = max(isHD1*(1.0-isHD2)*(1.0-isTD1)*isTD2*(1.0-isFD1)*(1.0-isFD2) , D_om_lam);"
                                                                  "D_om_lam = max((1.0-isHD1)*isHD2*isTD1*(1.0-isTD2)*(1.0-isFD1)*(1.0-isFD2), E_om_lam);"
                                                                  "E_om_lam = (1.0-isHD1)*isHD2*(1.0-isTD1)*isTD2*(1.0-isFD1)*(1.0-isFD2);"
                                                                  "Logic_lam = max((1.0-isHD1)*(1.0-isHD2)*(1.0-isTD1)*(1.0-isTD2)*isFD1*isFD2, B_lam);"
                                                                  "B_lam = max(isHD1*(1.0-isHD2)*(1.0-isTD1)*(1.0-isTD2)*isFD1*(1.0-isFD2), C_lam);"
                                                                  "C_lam = max(isHD1*(1.0-isHD2)*(1.0-isTD1)*(1.0-isTD2)*(1.0-isFD1)*isFD2 , D_lam);"
                                                                  "D_lam = max((1.0-isHD1)*isHD2*(1.0-isTD1)*(1.0-isTD2)*isFD1*(1.0-isFD2), E_lam);"
                                                                  "E_lam = (1.0-isHD1)*isHD2*(1.0-isTD1)*(1.0-isTD2)*(1.0-isFD1)*isFD2;"
                                                                  "Logic_mix_lam = max((1.0-isHD1)*(1.0-isHD2)*isTD1*(1.0-isTD2)*isFD1*(1.0-isFD2), B_mix);"
                                                                  "B_mix = max((1.0-isHD1)*(1.0-isHD2)*isTD1*(1.0-isTD2)*(1.0-isFD1)*isFD2, C_mix);"
                                                                  "C_mix = max((1.0-isHD1)*(1.0-isHD2)*(1.0-isTD1)*isTD2*isFD1*(1.0-isFD2) , D_mix);"
                                                                  "D_mix= (1.0-isHD1)*(1.0-isHD2)*(1.0-isTD1)*isTD2*(1.0-isFD1)*isFD2;"
                                                                  "q_prod = (qend1 * lam+(1.0-lam) * qstart1) * (qend2 * lam+(1.0-lam) * qstart2);"
                                                                  "eps_avg = sqrt((epend1*lam+(1.0-lam)*epstart1)*(epend2*lam+(1.0-lam)*epstart2));"
                                                                  "sigma_avg = 0.5*((sigmaend1*lam+(1.0-lam)*sigmastart1)+(sigmaend2*lam+(1.0-lam)*sigmastart2))");

            custom_force_field->addGlobalParameter("lam", Alchemical_value);
            custom_force_field->addGlobalParameter("delta", shift_delta);
            custom_force_field->addGlobalParameter("n", coulomb_power);
            custom_force_field->addGlobalParameter("SPOnOff", 0.0);

            custom_force_field->setNonbondedMethod(OpenMM::CustomNonbondedForce::NoCutoff);



            custom_intra_14_todummy = new OpenMM::CustomBondForce("Hcs + Hls;"
                                                                  "Hcs=138.935456*q_prod/sqrt(diff_cl+r^2);"
                                                                  "diff_cl=(1.0-lamtd)*0.01;"
                                                                  "Hls=4.0*eps_avg*(LJ*LJ-LJ);"
                                                                  "LJ=((sigma_avg*sigma_avg)/soft)^3;"
                                                                  "soft=(diff_lj*deltatd*sigma_avg+r*r);"
                                                                  "diff_lj=(1.0-lamtd)*0.1;"
                                                                  "eps_avg = sqrt((1-lamtd)*(1-lamtd)*eaend + lamtd*lamtd*eastart + lamtd*(1-lamtd)*emix);"
                                                                  "sigma_avg = (1-lamtd)*saend + lamtd*sastart;"
                                                                  "q_prod = (1-lamtd)*(1-lamtd)*qpend + lamtd*lamtd*qpstart + lamtd*(1-lamtd)*qmix");


            custom_intra_14_todummy->addGlobalParameter("lamtd", 1.0 - Alchemical_value);
            custom_intra_14_todummy->addGlobalParameter("deltatd", shift_delta);
            custom_intra_14_todummy->addGlobalParameter("ntd", coulomb_power);


            custom_intra_14_fromdummy = new OpenMM::CustomBondForce("Hcs + Hls;"
                                                                    "Hcs=138.935456*q_prod/sqrt(diff_cl+r^2);"
                                                                    "diff_cl=(1.0-lamfd)*0.01;"
                                                                    "Hls=4.0*eps_avg*(LJ*LJ-LJ);"
                                                                    "LJ=((sigma_avg*sigma_avg)/soft)^3;"
                                                                    "soft=(diff_lj*deltafd*sigma_avg+r*r);"
                                                                    "diff_lj=(1.0-lamfd)*0.1;"
                                                                    "eps_avg = sqrt(lamfd*lamfd*eaend + (1-lamfd)*(1-lamfd)*eastart + lamfd*(1-lamfd)*emix);"
                                                                    "sigma_avg = lamfd*saend + (1-lamfd)*sastart;"
                                                                    "q_prod = lamfd*lamfd*qpend + (1-lamfd)*(1-lamfd)*qpstart + lamfd*(1-lamfd)*qmix");

            custom_intra_14_fromdummy->addGlobalParameter("lamfd", Alchemical_value);
            custom_intra_14_fromdummy->addGlobalParameter("deltafd", shift_delta);
            custom_intra_14_fromdummy->addGlobalParameter("nfd", coulomb_power);


            custom_intra_14_fromdummy_todummy = new OpenMM::CustomBondForce("Hcs + Hls;"
                                                                            "Hcs=138.935456*q_prod/sqrt(diff_cl+r^2);"
                                                                            "diff_cl=(1.0-lamFTD)*0.01;"
                                                                            "Hls=4.0*eps_avg*(LJ*LJ-LJ);"
                                                                            "LJ=((sigma_avg*sigma_avg)/soft)^3;"
                                                                            "soft=(diff_lj*deltaftd*sigma_avg+r*r);"
                                                                            "diff_lj=(1.0-lamFTD)*0.1;"
                                                                            "eps_avg = sqrt(lamftd*lamftd*eaend + (1-lamftd)*(1-lamftd)*eastart + lamftd*(1-lamftd)*emix);"
                                                                            "sigma_avg = lamftd*saend + (1-lamftd)*sastart;"
                                                                            "q_prod = lamftd*lamftd*qpend + (1-lamftd)*(1-lamftd)*qpstart + lamftd*(1-lamftd)*qmix;"
                                                                            "lamFTD = max(lamftd,1-lamftd)");

            custom_intra_14_fromdummy_todummy->addGlobalParameter("lamftd", Alchemical_value);
            custom_intra_14_fromdummy_todummy->addGlobalParameter("deltaftd", shift_delta);
            custom_intra_14_fromdummy_todummy->addGlobalParameter("nftd", coulomb_power);


        }



        custom_intra_14_clj = new OpenMM::CustomBondForce("Hl+Hc;"
                                                          "Hl=4*eps_avg*((sigma_avg/r)^12-(sigma_avg/r)^6);"
                                                          "Hc=138.935456*q_prod/r;"
                                                          "eps_avg = sqrt(lamhd*lamhd*eaend + (1-lamhd)*(1-lamhd)*eastart + lamhd*(1-lamhd)*emix);"
                                                          "sigma_avg = lamhd*saend + (1-lamhd)*sastart;"
                                                          "q_prod = lamhd*lamhd*qpend + (1-lamhd)*(1-lamhd)*qpstart + lamhd*(1-lamhd)*qmix");

        custom_intra_14_clj->addGlobalParameter("lamhd", Alchemical_value);

        if (Debug)
        {
            qDebug() << "\nCut off type = " << CutoffType << "\n";
            qDebug() << "Lambda = " << Alchemical_value << " Coulomb Power = " << coulomb_power << " Delta Shift = " << shift_delta << "\n";
        }

    }
    else
    {//CUTOFF PERIODIC OR NON PERIODIC

        const double converted_cutoff_distance = convertTo(cutoff_distance.value(), nanometer);

        double eps2 = (field_dielectric - 1.0) / (2 * field_dielectric + 1.0);
        double kvalue = eps2 / (converted_cutoff_distance * converted_cutoff_distance * converted_cutoff_distance);
        double cvalue = (1.0 / converted_cutoff_distance)*(3.0 * field_dielectric) / (2.0 * field_dielectric + 1.0);

        if (coulomb_power > 0)
        {//This is necessary to avoid nan errors on the GPUs platform caused by the calculation of 0^0

            custom_force_field = new OpenMM::CustomNonbondedForce("(1.0 - isSolvent1 * isSolvent2 * SPOnOff) * (Hls + Hcs);"
                                                                  "Hcs = (lambda^n) * 138.935456 * q_prod*(1/sqrt(diff_cl+r*r) + krflam*(diff_cl+r*r)-crflam);"
                                                                  "crflam = crf * src;"
                                                                  "krflam = krf * src * src * src;"
                                                                  "src = cutoff/sqrt(diff_cl + cutoff*cutoff);"
                                                                  "diff_cl = (1.0-lambda) * 0.01;"
                                                                  "Hls = 4.0 * eps_avg * (LJ*LJ-LJ);"
                                                                  "LJ=((sigma_avg * sigma_avg)/soft)^3;"
                                                                  "soft=(diff_lj*delta*sigma_avg + r*r);"
                                                                  "diff_lj=(1.0-lambda) * 0.1;"
                                                                  "lambda = Logic_lam * lam + Logic_om_lam * (1.0-lam) + Logic_mix_lam * max(lam,1.0-lam) + Logic_hard;"
                                                                  "Logic_hard = isHD1 * isHD2 * (1.0-isTD1) * (1.0-isTD2) * (1.0-isFD1) * (1.0-isFD2);"
                                                                  "Logic_om_lam = max((1.0-isHD1)*(1.0-isHD2)*isTD1*isTD2*(1.0-isFD1)*(1.0-isFD2), B_om_lam);"
                                                                  "B_om_lam = max(isHD1*(1.0-isHD2)*isTD1*(1.0-isTD2)*(1.0-isFD1)*(1.0-isFD2), C_om_lam);"
                                                                  "C_om_lam = max(isHD1*(1.0-isHD2)*(1.0-isTD1)*isTD2*(1.0-isFD1)*(1.0-isFD2) , D_om_lam);"
                                                                  "D_om_lam = max((1.0-isHD1)*isHD2*isTD1*(1.0-isTD2)*(1.0-isFD1)*(1.0-isFD2), E_om_lam);"
                                                                  "E_om_lam = (1.0-isHD1)*isHD2*(1.0-isTD1)*isTD2*(1.0-isFD1)*(1.0-isFD2);"
                                                                  "Logic_lam = max((1.0-isHD1)*(1.0-isHD2)*(1.0-isTD1)*(1.0-isTD2)*isFD1*isFD2, B_lam);"
                                                                  "B_lam = max(isHD1*(1.0-isHD2)*(1.0-isTD1)*(1.0-isTD2)*isFD1*(1.0-isFD2), C_lam);"
                                                                  "C_lam = max(isHD1*(1.0-isHD2)*(1.0-isTD1)*(1.0-isTD2)*(1.0-isFD1)*isFD2 , D_lam);"
                                                                  "D_lam = max((1.0-isHD1)*isHD2*(1.0-isTD1)*(1.0-isTD2)*isFD1*(1.0-isFD2), E_lam);"
                                                                  "E_lam = (1.0-isHD1)*isHD2*(1.0-isTD1)*(1.0-isTD2)*(1.0-isFD1)*isFD2;"
                                                                  "Logic_mix_lam = max((1.0-isHD1)*(1.0-isHD2)*isTD1*(1.0-isTD2)*isFD1*(1.0-isFD2), B_mix);"
                                                                  "B_mix = max((1.0-isHD1)*(1.0-isHD2)*isTD1*(1.0-isTD2)*(1.0-isFD1)*isFD2, C_mix);"
                                                                  "C_mix = max((1.0-isHD1)*(1.0-isHD2)*(1.0-isTD1)*isTD2*isFD1*(1.0-isFD2) , D_mix);"
                                                                  "D_mix= (1.0-isHD1)*(1.0-isHD2)*(1.0-isTD1)*isTD2*(1.0-isFD1)*isFD2;"
                                                                  "q_prod = (qend1 * lam+(1.0-lam) * qstart1) * (qend2 * lam+(1.0-lam) * qstart2);"
                                                                  "eps_avg = sqrt((epend1*lam+(1.0-lam)*epstart1)*(epend2*lam+(1.0-lam)*epstart2));"
                                                                  "sigma_avg = 0.5*((sigmaend1*lam+(1.0-lam)*sigmastart1)+(sigmaend2*lam+(1.0-lam)*sigmastart2))");

            custom_force_field->setCutoffDistance(converted_cutoff_distance);

            custom_force_field->addGlobalParameter("lam", Alchemical_value);
            custom_force_field->addGlobalParameter("delta", shift_delta);
            custom_force_field->addGlobalParameter("n", coulomb_power);
            custom_force_field->addGlobalParameter("krf", kvalue);
            custom_force_field->addGlobalParameter("crf", cvalue);
            custom_force_field->addGlobalParameter("cutoff", converted_cutoff_distance);
            custom_force_field->addGlobalParameter("SPOnOff", 0.0);


            if (flag_cutoff == CUTOFFNONPERIODIC)
            {
                custom_force_field->setNonbondedMethod(OpenMM::CustomNonbondedForce::CutoffNonPeriodic);

            }
            else
            {
                custom_force_field->setNonbondedMethod(OpenMM::CustomNonbondedForce::CutoffPeriodic);
            }

            //NO REACTION FIELD IS APPLIED TO 1-4 INTERACTIONS. If the scaling factor is one (Glycam ff) then the OpenMM potential energy is not equal to he Sire energy. This is caused by the application of the reaction field on the 14 pairs in Sire.


            custom_intra_14_todummy = new OpenMM::CustomBondForce("withinCutoff*(Hcs + Hls);"
                                                                  "withinCutoff=step(cutofftd-r);"
                                                                  "Hcs=(lamtd^ntd)*138.935456*q_prod/sqrt(diff_cl+r^2);"
                                                                  "diff_cl=(1.0-lamtd)*0.01;"
                                                                  "Hls=4.0*eps_avg*(LJ*LJ-LJ);"
                                                                  "LJ=((sigma_avg*sigma_avg)/soft)^3;"
                                                                  "soft=(diff_lj*deltatd*sigma_avg+r*r);"
                                                                  "diff_lj=(1.0-lamtd)*0.1;"
                                                                  "eps_avg = sqrt((1-lamtd)*(1-lamtd)*eaend + lamtd*lamtd*eastart + lamtd*(1-lamtd)*emix);"
                                                                  "sigma_avg = (1-lamtd)*saend + lamtd*sastart;"
                                                                  "q_prod = (1-lamtd)*(1-lamtd)*qpend + lamtd*lamtd*qpstart + lamtd*(1-lamtd)*qmix");

            custom_intra_14_todummy->addGlobalParameter("lamtd", 1.0 - Alchemical_value);
            custom_intra_14_todummy->addGlobalParameter("deltatd", shift_delta);
            custom_intra_14_todummy->addGlobalParameter("ntd", coulomb_power);
            custom_intra_14_todummy->addGlobalParameter("cutofftd", converted_cutoff_distance);

            custom_intra_14_fromdummy = new OpenMM::CustomBondForce("withinCutoff*(Hcs + Hls);"
                                                                    "withinCutoff=step(cutofffd-r);"
                                                                    "Hcs=(lamfd^nfd)*138.935456*q_prod/sqrt(diff_cl+r^2);"
                                                                    "diff_cl=(1.0-lamfd)*0.01;"
                                                                    "Hls=4.0*eps_avg*(LJ*LJ-LJ);"
                                                                    "LJ=((sigma_avg*sigma_avg)/soft)^3;"
                                                                    "soft=(diff_lj*deltafd*sigma_avg+r*r);"
                                                                    "diff_lj=(1.0-lamfd)*0.1;"
                                                                    "eps_avg = sqrt(lamfd*lamfd*eaend + (1-lamfd)*(1-lamfd)*eastart + lamfd*(1-lamfd)*emix);"
                                                                    "sigma_avg = lamfd*saend + (1-lamfd)*sastart;"
                                                                    "q_prod = lamfd*lamfd*qpend + (1-lamfd)*(1-lamfd)*qpstart + lamfd*(1-lamfd)*qmix");

            custom_intra_14_fromdummy->addGlobalParameter("lamfd", Alchemical_value);
            custom_intra_14_fromdummy->addGlobalParameter("deltafd", shift_delta);
            custom_intra_14_fromdummy->addGlobalParameter("nfd", coulomb_power);
            custom_intra_14_fromdummy->addGlobalParameter("cutofffd", converted_cutoff_distance);


            custom_intra_14_fromdummy_todummy = new OpenMM::CustomBondForce("withinCutoff*(Hcs + Hls);"
                                                                            "withinCutoff=step(cutoffftd-r);"
                                                                            "Hcs=(lamFTD^nftd)*138.935456*q_prod/sqrt(diff_cl+r^2);"
                                                                            "diff_cl=(1.0-lamFTD)*0.01;"
                                                                            "Hls=4.0*eps_avg*(LJ*LJ-LJ);"
                                                                            "LJ=((sigma_avg*sigma_avg)/soft)^3;"
                                                                            "soft=(diff_lj*deltaftd*sigma_avg+r*r);"
                                                                            "diff_lj=(1.0-lamFTD)*0.1;"
                                                                            "eps_avg = sqrt(lamftd*lamftd*eaend + (1-lamftd)*(1-lamftd)*eastart + lamftd*(1-lamftd)*emix);"
                                                                            "sigma_avg = lamftd*saend + (1-lamftd)*sastart;"
                                                                            "q_prod = lamftd*lamftd*qpend + (1-lamftd)*(1-lamftd)*qpstart + lamftd*(1-lamftd)*qmix;"
                                                                            "lamFTD = max(lamftd,1-lamftd)");

            custom_intra_14_fromdummy_todummy->addGlobalParameter("lamftd", Alchemical_value);
            custom_intra_14_fromdummy_todummy->addGlobalParameter("deltaftd", shift_delta);
            custom_intra_14_fromdummy_todummy->addGlobalParameter("nftd", coulomb_power);
            custom_intra_14_fromdummy_todummy->addGlobalParameter("cutoffftd", converted_cutoff_distance);


        }
        else
        {//coulomb_power == 0. //This is necessary to avoid nan errors on the GPUs platform caused by the calculation of 0^0

            custom_force_field = new OpenMM::CustomNonbondedForce("(1.0 - isSolvent1 * isSolvent2 * SPOnOff) * (Hls + Hcs);"
                                                                  "Hcs = 138.935456 * q_prod*(1/sqrt(diff_cl+r*r) + krflam*(diff_cl+r*r)-crflam);"
                                                                  "crflam = crf * src;"
                                                                  "krflam = krf * src * src * src;"
                                                                  "src = cutoff/sqrt(diff_cl + cutoff*cutoff);"
                                                                  "diff_cl = (1.0-lambda) * 0.01;"
                                                                  "Hls = 4.0 * eps_avg * (LJ*LJ-LJ);"
                                                                  "LJ=((sigma_avg * sigma_avg)/soft)^3;"
                                                                  "soft=(diff_lj*delta*sigma_avg + r*r);"
                                                                  "diff_lj=(1.0-lambda) * 0.1;"
                                                                  "lambda = Logic_lam * lam + Logic_om_lam * (1.0-lam) + Logic_mix_lam * max(lam,1.0-lam) + Logic_hard;"
                                                                  "Logic_hard = isHD1 * isHD2 * (1.0-isTD1) * (1.0-isTD2) * (1.0-isFD1) * (1.0-isFD2);"
                                                                  "Logic_om_lam = max((1.0-isHD1)*(1.0-isHD2)*isTD1*isTD2*(1.0-isFD1)*(1.0-isFD2), B_om_lam);"
                                                                  "B_om_lam = max(isHD1*(1.0-isHD2)*isTD1*(1.0-isTD2)*(1.0-isFD1)*(1.0-isFD2), C_om_lam);"
                                                                  "C_om_lam = max(isHD1*(1.0-isHD2)*(1.0-isTD1)*isTD2*(1.0-isFD1)*(1.0-isFD2) , D_om_lam);"
                                                                  "D_om_lam = max((1.0-isHD1)*isHD2*isTD1*(1.0-isTD2)*(1.0-isFD1)*(1.0-isFD2), E_om_lam);"
                                                                  "E_om_lam = (1.0-isHD1)*isHD2*(1.0-isTD1)*isTD2*(1.0-isFD1)*(1.0-isFD2);"
                                                                  "Logic_lam = max((1.0-isHD1)*(1.0-isHD2)*(1.0-isTD1)*(1.0-isTD2)*isFD1*isFD2, B_lam);"
                                                                  "B_lam = max(isHD1*(1.0-isHD2)*(1.0-isTD1)*(1.0-isTD2)*isFD1*(1.0-isFD2), C_lam);"
                                                                  "C_lam = max(isHD1*(1.0-isHD2)*(1.0-isTD1)*(1.0-isTD2)*(1.0-isFD1)*isFD2 , D_lam);"
                                                                  "D_lam = max((1.0-isHD1)*isHD2*(1.0-isTD1)*(1.0-isTD2)*isFD1*(1.0-isFD2), E_lam);"
                                                                  "E_lam = (1.0-isHD1)*isHD2*(1.0-isTD1)*(1.0-isTD2)*(1.0-isFD1)*isFD2;"
                                                                  "Logic_mix_lam = max((1.0-isHD1)*(1.0-isHD2)*isTD1*(1.0-isTD2)*isFD1*(1.0-isFD2), B_mix);"
                                                                  "B_mix = max((1.0-isHD1)*(1.0-isHD2)*isTD1*(1.0-isTD2)*(1.0-isFD1)*isFD2, C_mix);"
                                                                  "C_mix = max((1.0-isHD1)*(1.0-isHD2)*(1.0-isTD1)*isTD2*isFD1*(1.0-isFD2) , D_mix);"
                                                                  "D_mix= (1.0-isHD1)*(1.0-isHD2)*(1.0-isTD1)*isTD2*(1.0-isFD1)*isFD2;"
                                                                  "q_prod = (qend1 * lam+(1.0-lam) * qstart1) * (qend2 * lam+(1.0-lam) * qstart2);"
                                                                  "eps_avg = sqrt((epend1*lam+(1.0-lam)*epstart1)*(epend2*lam+(1.0-lam)*epstart2));"
                                                                  "sigma_avg = 0.5*((sigmaend1*lam+(1.0-lam)*sigmastart1)+(sigmaend2*lam+(1.0-lam)*sigmastart2))");

            custom_force_field->setCutoffDistance(converted_cutoff_distance);

            custom_force_field->addGlobalParameter("lam", Alchemical_value);
            custom_force_field->addGlobalParameter("delta", shift_delta);
            custom_force_field->addGlobalParameter("n", coulomb_power);
            custom_force_field->addGlobalParameter("krf", kvalue);
            custom_force_field->addGlobalParameter("crf", cvalue);
            custom_force_field->addGlobalParameter("cutoff", converted_cutoff_distance);
            custom_force_field->addGlobalParameter("SPOnOff", 0.0);


            if (flag_cutoff == CUTOFFNONPERIODIC)
            {
                custom_force_field->setNonbondedMethod(OpenMM::CustomNonbondedForce::CutoffNonPeriodic);
            }
            else
            {
                custom_force_field->setNonbondedMethod(OpenMM::CustomNonbondedForce::CutoffPeriodic);
            }



            //NO REACTION FIELD IS APPLIED TO 1-4 INTERACTIONS. If the scaling factor is one (Glycam ff) then the OpenMM potential energy is not equal to he Sire energy. This is caused by the application of the reaction field on the 14 pairs in Sire.



            custom_intra_14_todummy = new OpenMM::CustomBondForce("withinCutoff*(Hcs + Hls);"
                                                                  "withinCutoff=step(cutofftd-r);"
                                                                  "Hcs=138.935456*q_prod/sqrt(diff_cl+r^2);"
                                                                  "diff_cl=(1.0-lamtd)*0.01;"
                                                                  "Hls=4.0*eps_avg*(LJ*LJ-LJ);"
                                                                  "LJ=((sigma_avg*sigma_avg)/soft)^3;"
                                                                  "soft=(diff_lj*deltatd*sigma_avg+r*r);"
                                                                  "diff_lj=(1.0-lamtd)*0.1;"
                                                                  "eps_avg = sqrt((1-lamtd)*(1-lamtd)*eaend + lamtd*lamtd*eastart + lamtd*(1-lamtd)*emix);"
                                                                  "sigma_avg = (1-lamtd)*saend + lamtd*sastart;"
                                                                  "q_prod = (1-lamtd)*(1-lamtd)*qpend + lamtd*lamtd*qpstart + lamtd*(1-lamtd)*qmix");

            custom_intra_14_todummy->addGlobalParameter("lamtd", 1.0 - Alchemical_value);
            custom_intra_14_todummy->addGlobalParameter("deltatd", shift_delta);
            custom_intra_14_todummy->addGlobalParameter("ntd", coulomb_power);
            custom_intra_14_todummy->addGlobalParameter("cutofftd", converted_cutoff_distance);




            custom_intra_14_fromdummy = new OpenMM::CustomBondForce("withinCutoff*(Hcs + Hls);"
                                                                    "withinCutoff=step(cutofffd-r);"
                                                                    "Hcs=138.935456*q_prod/sqrt(diff_cl+r^2);"
                                                                    "diff_cl=(1.0-lamfd)*0.01;"
                                                                    "Hls=4.0*eps_avg*(LJ*LJ-LJ);"
                                                                    "LJ=((sigma_avg*sigma_avg)/soft)^3;"
                                                                    "soft=(diff_lj*deltafd*sigma_avg+r*r);"
                                                                    "diff_lj=(1.0-lamfd)*0.1;"
                                                                    "eps_avg = sqrt(lamfd*lamfd*eaend + (1-lamfd)*(1-lamfd)*eastart + lamfd*(1-lamfd)*emix);"
                                                                    "sigma_avg = lamfd*saend + (1-lamfd)*sastart;"
                                                                    "q_prod = lamfd*lamfd*qpend + (1-lamfd)*(1-lamfd)*qpstart + lamfd*(1-lamfd)*qmix");


            custom_intra_14_fromdummy->addGlobalParameter("lamfd", Alchemical_value);
            custom_intra_14_fromdummy->addGlobalParameter("deltafd", shift_delta);
            custom_intra_14_fromdummy->addGlobalParameter("nfd", coulomb_power);
            custom_intra_14_fromdummy->addGlobalParameter("cutofffd", converted_cutoff_distance);




            custom_intra_14_fromdummy_todummy = new OpenMM::CustomBondForce("withinCutoff*(Hcs + Hls);"
                                                                            "withinCutoff=step(cutoffftd-r);"
                                                                            "Hcs=138.935456*q_prod/sqrt(diff_cl+r^2);"
                                                                            "diff_cl=(1.0-lamFTD)*0.01;"
                                                                            "Hls=4.0*eps_avg*(LJ*LJ-LJ);"
                                                                            "LJ=((sigma_avg*sigma_avg)/soft)^3;"
                                                                            "soft=(diff_lj*deltaftd*sigma_avg+r*r);"
                                                                            "diff_lj=(1.0-lamFTD)*0.1;"
                                                                            "eps_avg = sqrt(lamftd*lamftd*eaend + (1-lamftd)*(1-lamftd)*eastart + lamftd*(1-lamftd)*emix);"
                                                                            "sigma_avg = lamftd*saend + (1-lamftd)*sastart;"
                                                                            "q_prod = lamftd*lamftd*qpend + (1-lamftd)*(1-lamftd)*qpstart + lamftd*(1-lamftd)*qmix;"
                                                                            "lamFTD = max(lamftd,1-lamftd)");

            custom_intra_14_fromdummy_todummy->addGlobalParameter("lamftd", Alchemical_value);
            custom_intra_14_fromdummy_todummy->addGlobalParameter("deltaftd", shift_delta);
            custom_intra_14_fromdummy_todummy->addGlobalParameter("nftd", coulomb_power);
            custom_intra_14_fromdummy_todummy->addGlobalParameter("cutoffftd", converted_cutoff_distance);



        }


        custom_intra_14_clj = new OpenMM::CustomBondForce("withinCutoff*(Hl+Hc);"
                                                          "withinCutoff=step(cutoffhd-r);"
                                                          "Hl=4*eps_avg*((sigma_avg/r)^12-(sigma_avg/r)^6);"
                                                          "Hc=138.935456*q_prod/r;"
                                                          "eps_avg = sqrt(lamhd*lamhd*eaend + (1-lamhd)*(1-lamhd)*eastart + lamhd*(1-lamhd)*emix);"
                                                          "sigma_avg = lamhd*saend + (1-lamhd)*sastart;"
                                                          "q_prod = lamhd*lamhd*qpend + (1-lamhd)*(1-lamhd)*qpstart + lamhd*(1-lamhd)*qmix");


        custom_intra_14_clj->addGlobalParameter("lamhd", Alchemical_value);
        custom_intra_14_clj->addGlobalParameter("cutoffhd", converted_cutoff_distance);


        //REACTION FIELD 14 IMPLEMENTATION FOR FUTURE USE
        /*custom_intra_14_clj = new OpenMM::CustomBondForce("(Hl+Hc);"
                                                          "Hl=4*eps_avg*((sigma_avg/r)^12-(sigma_avg/r)^6);"
                                                          "Hc = 138.935456 * q_prod*(1.0/r + krf*(r*r)-crf);"
                                                          "eps_avg = sqrt(lamhd*lamhd*eaend + (1-lamhd)*(1-lamhd)*eastart + lamhd*(1-lamhd)*emix);"
                                                          "sigma_avg = lamhd*saend + (1-lamhd)*sastart;"
                                                          "q_prod = lamhd*lamhd*qpend + (1-lamhd)*(1-lamhd)*qpstart + lamhd*(1-lamhd)*qmix");


        custom_intra_14_clj->addGlobalParameter("lamhd",Alchemical_value);
        custom_intra_14_clj->addGlobalParameter("krf",kvalue);
        custom_intra_14_clj->addGlobalParameter("crf",cvalue);*/

        if (Debug)
        {
            qDebug() << "\nCut off type = " << CutoffType;
            qDebug() << "CutOff distance = " << converted_cutoff_distance << " Nm";
            qDebug() << "Dielectric constant = " << field_dielectric;
            qDebug() << "Lambda = " << Alchemical_value << " Coulomb Power = " << coulomb_power << " Delta Shift = " << shift_delta;

        }

    }

    // Andersen thermostat
    if (Andersen_flag == true)
    {
        const double converted_Temperature = convertTo(Temperature.value(), kelvin);

        OpenMM::AndersenThermostat * thermostat = new OpenMM::AndersenThermostat(converted_Temperature, Andersen_frequency);

        //Set The random seed
        thermostat->setRandomNumberSeed(random_seed);

        system_openmm->addForce(thermostat);

        if (Debug)
        {
            qDebug() << "\nAndersen Thermostat set\n";
            qDebug() << "Temperature = " << converted_Temperature << " K\n";
            qDebug() << "Frequency collisions = " << Andersen_frequency << " 1/ps\n";
        }
    }


    // Monte Carlo Barostat
    if (MCBarostat_flag == true)
    {
        const double converted_Temperature = convertTo(Temperature.value(), kelvin);
        const double converted_Pressure = convertTo(Pressure.value(), bar);

        OpenMM::MonteCarloBarostat * barostat = new OpenMM::MonteCarloBarostat(converted_Pressure, converted_Temperature, MCBarostat_frequency);

        //Set The random seed
        barostat->setRandomNumberSeed(random_seed);

        system_openmm->addForce(barostat);

        if (Debug)
        {
            qDebug() << "\nMonte Carlo Barostat set\n";
            qDebug() << "Temperature = " << converted_Temperature << " K\n";
            qDebug() << "Pressure = " << converted_Pressure << " bar\n";
            qDebug() << "Frequency every " << MCBarostat_frequency << " steps\n";
        }

    }
    /*******************************************************BONDED INTERACTIONS******************************************************/


    OpenMM::HarmonicBondForce * bondStretch_openmm = new OpenMM::HarmonicBondForce();

    OpenMM::HarmonicAngleForce * bondBend_openmm = new OpenMM::HarmonicAngleForce();

    OpenMM::PeriodicTorsionForce * bondTorsion_openmm = new OpenMM::PeriodicTorsionForce();


    OpenMM::CustomBondForce* solute_bond_perturbation = NULL;

    OpenMM::CustomAngleForce* solute_angle_perturbation = NULL;


    solute_bond_perturbation = new OpenMM::CustomBondForce("0.5*B*(r-req)^2;"
                                                           "B=bend*lambond+(1.0-lambond)*bstart;"
                                                           "req=rend*lambond+(1.0-lambond)*rstart");


    solute_bond_perturbation->addGlobalParameter("lambond", Alchemical_value);

    solute_angle_perturbation = new OpenMM::CustomAngleForce("0.5*A*(theta-thetaeq)^2;"
                                                             "A=aend*lamangle+(1.0-lamangle)*astart;"
                                                             "thetaeq=thetaend*lamangle+(1.0-lamangle)*thetastart");

    solute_angle_perturbation->addGlobalParameter("lamangle", Alchemical_value);



    /************************************************************RESTRAINTS********************************************************/

    OpenMM::CustomExternalForce * positionalRestraints_openmm = NULL;

    if (Restraint_flag == true)
    {

        positionalRestraints_openmm = new OpenMM::CustomExternalForce("k*d2;"
                                                                      "d2 = max(0.0, d1 - d^2);"
                                                                      "d1 = (x-xref)^2 + (y-yref)^2  + (z-zref)^2");

        positionalRestraints_openmm->addPerParticleParameter("xref");
        positionalRestraints_openmm->addPerParticleParameter("yref");
        positionalRestraints_openmm->addPerParticleParameter("zref");
        positionalRestraints_openmm->addPerParticleParameter("k");
        positionalRestraints_openmm->addPerParticleParameter("d");

        system_openmm->addForce(positionalRestraints_openmm);

        if (Debug)
            qDebug() << "\n\nRestraint is ON\n\n";
    }

    /****************************************BOND LINK POTENTIAL*****************************/
    /* !! CustomBondForce does not (OpenMM 6.2) apply PBC checks so code will be buggy is restraints involve one atom that diffuses
       out of the box. */

    OpenMM::CustomBondForce * custom_link_bond = new OpenMM::CustomBondForce("kl*max(0,d-dl*dl);"
                                                                             "d=(r-reql)*(r-reql)");
    custom_link_bond->addPerBondParameter("reql");
    custom_link_bond->addPerBondParameter("kl");
    custom_link_bond->addPerBondParameter("dl");

    //OpenMM vector coordinate
    std::vector<OpenMM::Vec3> positions_openmm(nats);

    //OpenMM vector momenta
    std::vector<OpenMM::Vec3> velocities_openmm(nats);

    std::vector<std::pair<int, int> > bondPairs;

    int system_index = 0;

    // To avoid possible mismatch between the index in which atoms are added to the openmm system arrays and
    // their atomic numbers in sire, one array is populated while filling up the openmm global arrays
    //  AtomNumtoopenmmIndex
    QHash<int, int> AtomNumToOpenMMIndex;


    for (int i = 0; i < nmols; ++i)
    {
        
        const int nats_mol = ws.nAtoms(i);

        const double *m = ws.massArray(i);

        MolNum molnum = moleculegroup.molNumAt(i);

        const ViewsOfMol &molview = moleculegroup[molnum].data();

        const Molecule &mol = molview.molecule();

        Selector<Atom> molatoms = mol.atoms();

        for (int j = 0; j < nats_mol; ++j)
        {
            /*JM 10/16 should make sure that perturbed atoms have mass of heaviest end-state */
            system_openmm->addParticle(m[j]);

            Atom at = molatoms.at(j);
            AtomNum atnum = at.number();

            if (Debug)
                qDebug() << " openMM_index " << system_index << " Sire Atom Number " << atnum.toString() << " Mass particle = " << m[j];

            AtomNumToOpenMMIndex[atnum.value()] = system_index;

            // JM Nov 12
            // The code below implements a ThreeParticleAverageSite for virtual sites for EPW atoms present in a WAT residue
            // This is very AMBER specific.

            AtomName atname = at.name();

            if (Debug)
                qDebug() << " atname " << atname.value() << " mol " << i;

            if (atname == AtomName("EPW"))
            {

                ResName resname = at.residue().name();

                if (resname == ResName("WAT"))
                {

                    Atom oatom = molatoms.select(AtomName("O"));
                    Atom h1atom = molatoms.select(AtomName("H1"));
                    Atom h2atom = molatoms.select(AtomName("H2"));

                    AmberParameters amber_params = mol.property("amberparameters").asA<AmberParameters>();
                    QList<BondID> bonds_ff = amber_params.getAllBonds();

                    double distoh = -1.0;
                    double disthh = -1.0;
                    double distoe = -1.0;

                    for (int k = 0; k < bonds_ff.length(); k++)
                    {

                        BondID bond_ff = bonds_ff[k];
                        QList<double> bond_params = amber_params.getParams(bond_ff);

                        double r0 = bond_params[1];

                        AtomName at0name = mol.select(bond_ff.atom0()).name();
                        AtomName at1name = mol.select(bond_ff.atom1()).name();

                        // qDebug() << " at0name " << at0name.toString() << " at1name " << at1name.toString();

                        if ((at0name == AtomName("O") and at1name == AtomName("H1")) or ( at0name == AtomName("H1") and at1name == AtomName("O")))
                        {
                            distoh = r0;
                        }
                        else if ((at0name == AtomName("H1") and at1name == AtomName("H2")) or ( at0name == AtomName("H2") and at1name == AtomName("H1")))
                        {
                            disthh = r0;
                        }
                        else if ((at0name == AtomName("EPW") and at1name == AtomName("O")) or ( at0name == AtomName("O") and at1name == AtomName("EPW")))
                        {
                            distoe = r0;
                        }
                    }

                    if (distoh < 0 or disthh < 0 or distoe < 0)
                    {
                        throw SireError::program_bug(QObject::tr(
                                                                 "Could not find expected atoms in TIP4P water molecule."), CODELOC);
                    }

                    //qDebug() << " distoe " << distoe << " distoh " << distoh << " disthh " << disthh;

                    double weightH = distoe / sqrt((distoh * distoh) - (0.25 * disthh * disthh));

                    int o_index = AtomNumToOpenMMIndex[oatom.number().value()];
                    int h1_index = AtomNumToOpenMMIndex[h1atom.number().value()];
                    int h2_index = AtomNumToOpenMMIndex[h2atom.number().value()];

                    if (Debug)
                        qDebug() << "virtual site " << system_index << " o " << o_index << " h1 " << h1_index << " h2 " << h2_index << " 1 - weightH " << 1 - weightH << " weightH/2 " << weightH / 2;

                    OpenMM::ThreeParticleAverageSite * vsite = new OpenMM::ThreeParticleAverageSite(o_index, h1_index, h2_index, 1 - weightH, weightH / 2, weightH / 2);

                    system_openmm->setVirtualSite(system_index, vsite);

                }
            }

            system_index = system_index + 1;

        }// end of loop on atoms in molecule

    }//end of loop on molecules in workspace


    int num_atoms_till_i = 0;

    /*NON BONDED PER PARTICLE PARAMETERS*/

    custom_force_field->addPerParticleParameter("qstart");
    custom_force_field->addPerParticleParameter("qend");
    custom_force_field->addPerParticleParameter("epstart");
    custom_force_field->addPerParticleParameter("epend");
    custom_force_field->addPerParticleParameter("sigmastart");
    custom_force_field->addPerParticleParameter("sigmaend");
    custom_force_field->addPerParticleParameter("isHD");
    custom_force_field->addPerParticleParameter("isTD");
    custom_force_field->addPerParticleParameter("isFD");
    custom_force_field->addPerParticleParameter("isSolvent");

    custom_intra_14_clj->addPerBondParameter("qpstart");
    custom_intra_14_clj->addPerBondParameter("qpend");
    custom_intra_14_clj->addPerBondParameter("qmix");
    custom_intra_14_clj->addPerBondParameter("eastart");
    custom_intra_14_clj->addPerBondParameter("eaend");
    custom_intra_14_clj->addPerBondParameter("emix");
    custom_intra_14_clj->addPerBondParameter("sastart");
    custom_intra_14_clj->addPerBondParameter("saend");

    custom_intra_14_todummy->addPerBondParameter("qpstart");
    custom_intra_14_todummy->addPerBondParameter("qpend");
    custom_intra_14_todummy->addPerBondParameter("qmix");
    custom_intra_14_todummy->addPerBondParameter("eastart");
    custom_intra_14_todummy->addPerBondParameter("eaend");
    custom_intra_14_todummy->addPerBondParameter("emix");
    custom_intra_14_todummy->addPerBondParameter("sastart");
    custom_intra_14_todummy->addPerBondParameter("saend");

    custom_intra_14_fromdummy->addPerBondParameter("qpstart");
    custom_intra_14_fromdummy->addPerBondParameter("qpend");
    custom_intra_14_fromdummy->addPerBondParameter("qmix");
    custom_intra_14_fromdummy->addPerBondParameter("eastart");
    custom_intra_14_fromdummy->addPerBondParameter("eaend");
    custom_intra_14_fromdummy->addPerBondParameter("emix");
    custom_intra_14_fromdummy->addPerBondParameter("sastart");
    custom_intra_14_fromdummy->addPerBondParameter("saend");

    custom_intra_14_fromdummy_todummy->addPerBondParameter("qpstart");
    custom_intra_14_fromdummy_todummy->addPerBondParameter("qpend");
    custom_intra_14_fromdummy_todummy->addPerBondParameter("qmix");
    custom_intra_14_fromdummy_todummy->addPerBondParameter("eastart");
    custom_intra_14_fromdummy_todummy->addPerBondParameter("eaend");
    custom_intra_14_fromdummy_todummy->addPerBondParameter("emix");
    custom_intra_14_fromdummy_todummy->addPerBondParameter("sastart");
    custom_intra_14_fromdummy_todummy->addPerBondParameter("saend");


    /*BONDED PER PARTICLE PARAMETERS*/

    solute_bond_perturbation->addPerBondParameter("bstart");
    solute_bond_perturbation->addPerBondParameter("bend");
    solute_bond_perturbation->addPerBondParameter("rstart");
    solute_bond_perturbation->addPerBondParameter("rend");

    solute_angle_perturbation->addPerAngleParameter("astart");
    solute_angle_perturbation->addPerAngleParameter("aend");
    solute_angle_perturbation->addPerAngleParameter("thetastart");
    solute_angle_perturbation->addPerAngleParameter("thetaend");


    // JM July 13. This also needs to be changed because there could be more than one perturbed molecule
    //Molecule solutemol = solute.moleculeAt(0).molecule();


    int nions = 0;

    QVector<bool> perturbed_energies_tmp(8);

    for (int i = 0; i < perturbed_energies_tmp.size(); i++)
        perturbed_energies_tmp[i] = false;


    // The default 1,4 scaling factors
    double const Coulomb14Scale = 1.0 / 1.2;
    double const LennardJones14Scale = 1.0 / 2.0;

    // A list of 1,4 atom pairs with non default scale factors
    // for each entry, first pair has pair of indices, second has pair of scale factors
    //QList< QPair< QPair<int,int>, QPair<double, double > > > custom14pairs;
    QHash< QPair<int, int>, QPair<double, double> > custom14pairs;

    bool special_14 = false;

    for (int i = 0; i < nmols; i++)
    {

        const Vector *c = ws.coordsArray(i);

        Molecule molecule = moleculegroup.moleculeAt(i).molecule();

        int num_atoms_molecule = molecule.nAtoms();

        std::vector<double> custom_non_bonded_params(10);

        if (Debug)
            qDebug() << "Molecule number = " << i;

        // NON BONDED TERMS

        // The atomic parameters
        AtomLJs atomvdws = molecule.property("LJ").asA<AtomLJs>();
        AtomCharges atomcharges = molecule.property("charge").asA<AtomCharges>();
        QVector<SireMM::LJParameter> ljparameters = atomvdws.toVector();
        QVector<SireUnits::Dimension::Charge> charges = atomcharges.toVector();

        QVector<SireUnits::Dimension::Charge> start_charges;
        QVector<SireUnits::Dimension::Charge> final_charges;
        QVector<SireMM::LJParameter> start_LJs;
        QVector<SireMM::LJParameter> final_LJs;

        if (molecule.hasProperty("perturbations"))
        {

            if (Debug)
                qDebug() << "Molecule Perturbed number = " << i;

            AtomCharges atomcharges_start = molecule.property("initial_charge").asA<AtomCharges>();
            AtomCharges atomcharges_final = molecule.property("final_charge").asA<AtomCharges>();

            start_charges = atomcharges_start.toVector();
            final_charges = atomcharges_final.toVector();

            AtomLJs atomvdws_start = molecule.property("initial_LJ").asA<AtomLJs>();
            AtomLJs atomvdws_final = molecule.property("final_LJ").asA<AtomLJs>();
            start_LJs = atomvdws_start.toVector();
            final_LJs = atomvdws_final.toVector();
        }

        for (int j = 0; j < ljparameters.size(); j++)
        {

            double sigma = ljparameters[j].sigma();
            double epsilon = ljparameters[j].epsilon();
            double charge = charges[j].value();

            nonbond_openmm->addParticle(charge, sigma * OpenMM::NmPerAngstrom, epsilon * OpenMM::KJPerKcal);

            Atom atom = molecule.molecule().atoms()[j];

            if (molecule.hasProperty("perturbations"))
            {

                // Is atom a hard, from dummy or to dummy type?
                bool ishard = false;
                bool istodummy = false;
                bool isfromdummy = false;

                for (int l = 0; l < solutehard.nViews(); l++)
                {

                    Selector<Atom> view_atoms = solutehard.viewAt(l).atoms();

                    for (int m = 0; m < view_atoms.count(); m++)
                    {

                        Atom view_atom = view_atoms.at(m);

                        if (atom == view_atom)
                        {
                            ishard = true;
                            break;
                        }
                    }//end for

                    if (ishard)
                        break;
                }//end for

                // if not hard check if to_dummy
                if (!ishard)
                {

                    for (int l = 0; l < solutetodummy.nViews(); l++)
                    {

                        Selector<Atom> view_atoms = solutetodummy.viewAt(l).atoms();

                        for (int m = 0; m < view_atoms.count(); m++)
                        {

                            Atom view_atom = view_atoms.at(m);

                            if (atom == view_atom)
                            {
                                istodummy = true;
                                break;
                            }
                        }//end for
                        if (istodummy)
                            break;
                    }//end for
                }

                // if not todummy, check if fromdummy
                if (!istodummy && !ishard)
                {

                    for (int l = 0; l < solutefromdummy.nViews(); l++)
                    {

                        Selector<Atom> view_atoms = solutefromdummy.viewAt(l).atoms();

                        for (int m = 0; m < view_atoms.count(); m++)
                        {

                            Atom view_atom = view_atoms.at(m);

                            if (atom == view_atom)
                            {
                                isfromdummy = true;
                                break;
                            }
                        }//end for
                        if (isfromdummy)
                            break;
                    }//end for
                }

                if (ishard)
                {//hard solute atom

                    double charge_start = start_charges[j].value();
                    double charge_final = final_charges[j].value();

                    double epsilon_start = start_LJs[j].epsilon();
                    double epsilon_final = final_LJs[j].epsilon();
                    double sigma_start = start_LJs[j].sigma();
                    double sigma_final = final_LJs[j].sigma();

                    custom_non_bonded_params[0] = charge_start;
                    custom_non_bonded_params[1] = charge_final;
                    custom_non_bonded_params[2] = epsilon_start * OpenMM::KJPerKcal;
                    custom_non_bonded_params[3] = epsilon_final * OpenMM::KJPerKcal;
                    custom_non_bonded_params[4] = sigma_start * OpenMM::NmPerAngstrom;
                    custom_non_bonded_params[5] = sigma_final * OpenMM::NmPerAngstrom;
                    custom_non_bonded_params[6] = 1.0; //isHard
                    custom_non_bonded_params[7] = 0.0; //isTodummy
                    custom_non_bonded_params[8] = 0.0; //isFromdummy
                    custom_non_bonded_params[9] = 0.0; //isSolventProtein

                    if (Debug)
                        qDebug() << "hard solute = " << atom.index();
                }
                    // JM July 13 THIS NEEDS FIXING TO DEAL WITH GROUPS THAT CONTAIN MORE THAN ONE MOLECULE
                else if (istodummy)
                {//to dummy solute atom

                    double charge_start = start_charges[j].value();
                    double charge_final = final_charges[j].value();
                    double epsilon_start = start_LJs[j].epsilon();
                    double epsilon_final = final_LJs[j].epsilon();
                    double sigma_start = start_LJs[j].sigma();
                    double sigma_final = final_LJs[j].sigma();

                    custom_non_bonded_params[0] = charge_start;
                    custom_non_bonded_params[1] = charge_final;
                    custom_non_bonded_params[2] = epsilon_start * OpenMM::KJPerKcal;
                    custom_non_bonded_params[3] = epsilon_final * OpenMM::KJPerKcal;
                    custom_non_bonded_params[4] = sigma_start * OpenMM::NmPerAngstrom;
                    custom_non_bonded_params[5] = sigma_final * OpenMM::NmPerAngstrom;
                    custom_non_bonded_params[6] = 0.0; //isHard
                    custom_non_bonded_params[7] = 1.0; //isTodummy
                    custom_non_bonded_params[8] = 0.0; //isFromdummy
                    custom_non_bonded_params[9] = 0.0; //isSolventProtein

                    if (Debug)
                        qDebug() << "to dummy solute = " << atom.index();
                }
                else if (isfromdummy)
                {//from dummy solute atom

                    double charge_start = start_charges[j].value();
                    double charge_final = final_charges[j].value();
                    double epsilon_start = start_LJs[j].epsilon();
                    double epsilon_final = final_LJs[j].epsilon();
                    double sigma_start = start_LJs[j].sigma();
                    double sigma_final = final_LJs[j].sigma();

                    custom_non_bonded_params[0] = charge_start;
                    custom_non_bonded_params[1] = charge_final;
                    custom_non_bonded_params[2] = epsilon_start * OpenMM::KJPerKcal;
                    custom_non_bonded_params[3] = epsilon_final * OpenMM::KJPerKcal;
                    custom_non_bonded_params[4] = sigma_start * OpenMM::NmPerAngstrom;
                    custom_non_bonded_params[5] = sigma_final * OpenMM::NmPerAngstrom;
                    custom_non_bonded_params[6] = 0.0; //isHard
                    custom_non_bonded_params[7] = 0.0; //isTodummy
                    custom_non_bonded_params[8] = 1.0; //isFromdummy
                    custom_non_bonded_params[9] = 0.0; //isSolventProtein

                    if (Debug)
                        qDebug() << "from dummy solute = " << atom.index();
                }

                else
                {//What if some atoms were not perturbed at all in the pert file? Use default params

                    custom_non_bonded_params[0] = charge;
                    custom_non_bonded_params[1] = charge;
                    custom_non_bonded_params[2] = epsilon * OpenMM::KJPerKcal;
                    custom_non_bonded_params[3] = epsilon * OpenMM::KJPerKcal;
                    custom_non_bonded_params[4] = sigma * OpenMM::NmPerAngstrom;
                    custom_non_bonded_params[5] = sigma * OpenMM::NmPerAngstrom;
                    custom_non_bonded_params[6] = 1.0; //isHard
                    custom_non_bonded_params[7] = 0.0; //isTodummy
                    custom_non_bonded_params[8] = 0.0; //isFromdummy
                    custom_non_bonded_params[9] = 0.0; //isSolventProtein

                    if (Debug)
                        qDebug() << " unperturbed solute atom " << atom.index();
                }
            }//end if perturbation section
            else
            {//solvent atom like hard

                custom_non_bonded_params[0] = charge;
                custom_non_bonded_params[1] = charge;
                custom_non_bonded_params[2] = epsilon * OpenMM::KJPerKcal;
                custom_non_bonded_params[3] = epsilon * OpenMM::KJPerKcal;
                custom_non_bonded_params[4] = sigma * OpenMM::NmPerAngstrom;
                custom_non_bonded_params[5] = sigma * OpenMM::NmPerAngstrom;
                custom_non_bonded_params[6] = 1.0; //isHard
                custom_non_bonded_params[7] = 0.0; //isTodummy
                custom_non_bonded_params[8] = 0.0; //isFromdummy
                custom_non_bonded_params[9] = 1.0; //isSolventProtein

                if (Debug)
                    qDebug() << "Solvent = " << atom.index();

            }

            if (Debug)
            {
                qDebug() << "Charge start = " << custom_non_bonded_params[0];
                qDebug() << "Charge end = " << custom_non_bonded_params[1];
                qDebug() << "Eps start = " << custom_non_bonded_params[2];
                qDebug() << "Eps end = " << custom_non_bonded_params[3];
                qDebug() << "Sig start = " << custom_non_bonded_params[4];
                qDebug() << "Sig end = " << custom_non_bonded_params[5];
                qDebug() << "is Hard = " << custom_non_bonded_params[6];
                qDebug() << "is To dummy = " << custom_non_bonded_params[7];
                qDebug() << "is From dummy = " << custom_non_bonded_params[8];
                qDebug() << "is Solvent = " << custom_non_bonded_params[9] << "\n";
            }

            custom_force_field->addParticle(custom_non_bonded_params);

        }


        /****************************************************RESTRAINTS*******************************************************/

        if (Restraint_flag == true)
        {

            bool hasRestrainedAtoms = molecule.hasProperty("restrainedatoms");

            if (hasRestrainedAtoms)
            {

                Properties restrainedAtoms = molecule.property("restrainedatoms").asA<Properties>();

                int nrestrainedatoms = restrainedAtoms.property(QString("nrestrainedatoms")).asA<VariantProperty>().toInt();

                if (Debug)
                    qDebug() << "nrestrainedatoms = " << nrestrainedatoms;

                for (int i = 0; i < nrestrainedatoms; i++)
                {

                    int atomnum = restrainedAtoms.property(QString("AtomNum(%1)").arg(i)).asA<VariantProperty>().toInt();
                    double xref = restrainedAtoms.property(QString("x(%1)").arg(i)).asA<VariantProperty>().toDouble();
                    double yref = restrainedAtoms.property(QString("y(%1)").arg(i)).asA<VariantProperty>().toDouble();
                    double zref = restrainedAtoms.property(QString("z(%1)").arg(i)).asA<VariantProperty>().toDouble();
                    double k = restrainedAtoms.property(QString("k(%1)").arg(i)).asA<VariantProperty>().toDouble();
                    double d = restrainedAtoms.property(QString("d(%1)").arg(i)).asA<VariantProperty>().toDouble();

                    int openmmindex = AtomNumToOpenMMIndex[atomnum];

                    if (Debug)
                    {
                        qDebug() << "atomnum " << atomnum << " openmmindex " << openmmindex << " x " << xref << " y " << yref << " z " << zref << " k " << k << " d " << d;
                    }

                    int posrestrdim = 5;
                    std::vector<double> params(posrestrdim);

                    params[0] = xref * OpenMM::NmPerAngstrom;
                    params[1] = yref * OpenMM::NmPerAngstrom;
                    params[2] = zref * OpenMM::NmPerAngstrom;
                    params[3] = k * (OpenMM::KJPerKcal * OpenMM::AngstromsPerNm * OpenMM::AngstromsPerNm);
                    params[4] = d * OpenMM::NmPerAngstrom;

                    positionalRestraints_openmm->addParticle(openmmindex, params);
                }
            }
        }//end of restraint flag


        // IONS


        bool hasConnectivity = molecule.hasProperty("connectivity");

        if (!hasConnectivity)
        {

            num_atoms_till_i = num_atoms_till_i + num_atoms_molecule;

            if (Debug)
            {
                qDebug() << "\nAtoms = " << num_atoms_molecule << " Num atoms till i =" << num_atoms_till_i << "\n";
                qDebug() << "\n*********************MONOATOMIC MOLECULE DETECTED**************************\n";
            }
            nions = nions + 1;
            continue;
        }

        //BONDED TERMS

        QList< BondID > bond_pert_list;
        QList< BondID > bond_pert_swap_list;
        QList< AngleID > angle_pert_list;
        QList< AngleID > angle_pert_swap_list;
        QList< DihedralID > dihedral_pert_list;
        QList< DihedralID > dihedral_pert_swap_list;
        QList< ImproperID > improper_pert_list;
        QList< ImproperID > improper_pert_swap_list;


        if (solute.contains(molecule))
        {
            Perturbations pert_params = molecule.property("perturbations").asA<Perturbations>();

            QList< PropPtr<Perturbation> > perturbation_list = pert_params.perturbations();

            std::vector<double> solute_bond_perturbation_params(4);
            std::vector<double> solute_angle_perturbation_params(4);
            std::vector<double> solute_torsion_perturbation_params(1);

            QHash<BondID, double> bond_pert_eq_list;

            for (QList< PropPtr<Perturbation> >::const_iterator it = perturbation_list.constBegin(); it != perturbation_list.constEnd(); ++it)
            {

                const Perturbation &pert = *it;

                if (pert.isA<InternalPerturbation>())
                {

                    QString str = pert.what();

                    if (str == "SireMM::TwoAtomPerturbation")
                    {
                        const TwoAtomPerturbation &two = pert.asA<TwoAtomPerturbation>();
                        int idx0 = two.atom0().asA<AtomIdx>().value() + num_atoms_till_i;
                        int idx1 = two.atom1().asA<AtomIdx>().value() + num_atoms_till_i;
                        double rstart = two.initialForms()[Symbol("r0")].toString().toDouble();
                        double bstart = two.initialForms()[Symbol("k")].toString().toDouble();
                        double rend = two.finalForms()[Symbol("r0")].toString().toDouble();
                        double bend = two.finalForms()[Symbol("k")].toString().toDouble();

                        solute_bond_perturbation_params[0] = bstart * 2.0 * OpenMM::KJPerKcal * OpenMM::AngstromsPerNm * OpenMM::AngstromsPerNm;
                        solute_bond_perturbation_params[1] = bend * 2.0 * OpenMM::KJPerKcal * OpenMM::AngstromsPerNm * OpenMM::AngstromsPerNm;
                        solute_bond_perturbation_params[2] = rstart * OpenMM::NmPerAngstrom;
                        solute_bond_perturbation_params[3] = rend * OpenMM::NmPerAngstrom;

<<<<<<< HEAD
                        /* JM 10/16 Also apply this if 'no solute constraints' flag is on*/
=======
>>>>>>> 054c1e14
                        if (flag_constraint == NONE)
                        {
                            solute_bond_perturbation->addBond(idx0, idx1, solute_bond_perturbation_params);

                        }
                        else if (flag_constraint == ALLBONDS || flag_constraint == HANGLES)
                        {
                            /* JM 10/16 ALLBONDS and HANGLES may be unwise with current free energy implementation !*/
                            double pert_eq_distance = solute_bond_perturbation_params[3] * Alchemical_value + (1.0 - Alchemical_value) * solute_bond_perturbation_params[2];
                            system_openmm->addConstraint(idx0, idx1, pert_eq_distance);
                            bond_pert_eq_list.insert(BondID(two.atom0(), two.atom1()), pert_eq_distance * OpenMM::AngstromsPerNm);
                            if (Debug)
                            {
                                qDebug() << "bond start distance = " << solute_bond_perturbation_params[2] << " Nm";
                                qDebug() << "bond end distance = " << solute_bond_perturbation_params[3] << " Nm";
                                qDebug() << "Perturbation bond equilibrium distance = " << pert_eq_distance << " Nm";
                            }
                        }
                        /* JM 10/16 */
                        /*  Here add code to constraint hbonds only if initial and final parameters are unperturbed*/
                        /*  check also what is the mass of the atoms in that case */
                        else if (flag_constraint == HBONDS and flag_noperturbedconstraints)
                        {
                            const SireMol::Atom atom0 = molecule.select(two.atom0());
                            //double m0 = atom0.property("mass").value();
                            double m0 = system_openmm->getParticleMass(idx0);
                            const SireMol::Atom atom1 = molecule.select(two.atom1());
                            //double m1 = atom1.property("mass").value();
                            double m1 = system_openmm->getParticleMass(idx1);
                            double deltar = abs(rend-rstart);
                            double deltak = abs(bend-bstart);
                            // only constraint if m0 < 1.1 g.mol-1 or m1 < 1.1 g.mol-1
                            // AND the initial and final parameters differ
                            double Hmass = 1.1;
                            if (Debug)
                            { 
                                qDebug() << " m0 " << m0 << " m1 " << m1 << "\n";
                                qDebug() << " deltar " << deltar << " " << " deltak " << deltak;
                            }
                            /* Only constraint perturbed bonds that involve one hydrogen  */
                            /* if the params do not change*/
                            double small = 0.0001;
                            if ( (m0 < Hmass or m1 < Hmass) and ( deltar < small and deltak < small) )
                            {
                                double pert_eq_distance = solute_bond_perturbation_params[3] * Alchemical_value + (1.0 - Alchemical_value) * solute_bond_perturbation_params[2];
                                system_openmm->addConstraint(idx0, idx1, pert_eq_distance);
                                if (Debug)
                                {
                                    qDebug() << "perturbed bond constrained %s-" << atom0.name().toString()
                                           << "-%s" << atom1.name().toString() << "\n";
                                }
                            }
                            else
                            {
                                if (Debug)
                                {
                                  qDebug() << "perturbed bond flexible %s-" << atom0.name().toString()
                                           << "-%s" << atom1.name().toString() << "\n"; 
                                }
                                solute_bond_perturbation->addBond(idx0, idx1, solute_bond_perturbation_params);
                            }
                        }
                        else if (flag_constraint == HBONDS)
                        {
                            const SireMol::Atom atom0 = molecule.select(two.atom0());
                            QString initial_type_atom0 = atom0.property<QString>("initial_ambertype");
                            QString final_type_atom0 = atom0.property<QString>("final_ambertype");

                            const SireMol::Atom atom1 = molecule.select(two.atom1());
                            QString initial_type_atom1 = atom1.property<QString>("initial_ambertype");
                            QString final_type_atom1 = atom1.property<QString>("final_ambertype");

                            if (initial_type_atom0.startsWith("h", Qt::CaseInsensitive) || final_type_atom0.startsWith("h", Qt::CaseInsensitive) ||
                                initial_type_atom1.startsWith("h", Qt::CaseInsensitive) || final_type_atom1.startsWith("h", Qt::CaseInsensitive))
                            {
                                double pert_eq_distance = solute_bond_perturbation_params[3] * Alchemical_value + (1.0 - Alchemical_value) * solute_bond_perturbation_params[2];
                                system_openmm->addConstraint(idx0, idx1, pert_eq_distance);

                                if (Debug)
                                {
                                    qDebug() << "Two/one bond atom(s) start(s) or end(s) with h/H";
                                    qDebug() << "bond start distance = " << solute_bond_perturbation_params[2] << " Nm";
                                    qDebug() << "bond end distance = " << solute_bond_perturbation_params[3] << " Nm";
                                    qDebug() << "Perturbation bond equilibrium distance = " << pert_eq_distance << " Nm";
                                }
                            }
                            else
                            {
                                solute_bond_perturbation->addBond(idx0, idx1, solute_bond_perturbation_params);
                            }

                            if (Debug)
                            {
                                qDebug() << "Atom0 initil type = " << initial_type_atom0;
                                qDebug() << "Atom0 final type = " << final_type_atom0;
                                qDebug() << "Atom1 initil type = " << initial_type_atom1;
                                qDebug() << "Atom1 final type = " << final_type_atom1;
                            }

                        }

                        bond_pert_list.append(BondID(two.atom0(), two.atom1()));
                        bond_pert_swap_list.append(BondID(two.atom1(), two.atom0()));

                        bondPairs.push_back(std::make_pair(idx0, idx1));

                        if (Debug)
                        {
                            qDebug() << "Atom0 = " << two.atom0().asA<AtomIdx>().value() <<
                                "Atom1 = " << two.atom1().asA<AtomIdx>().value();
                            qDebug() << "IDX0 = " << idx0 << "IDX1 = " << idx1 << "\n";
                            qDebug() << "rstart = " << rstart << " A" <<
                                "rend = " << rend << " A";
                            qDebug() << "bstart = " << bstart << " kcal/A A" <<
                                "bend = " << bend << " kcal/A A" << "\n";
                        }
                    }
                    if (str == "SireMM::ThreeAtomPerturbation")
                    {
                        const ThreeAtomPerturbation &three = pert.asA<ThreeAtomPerturbation>();
                        int idx0 = three.atom0().asA<AtomIdx>().value() + num_atoms_till_i;
                        int idx1 = three.atom1().asA<AtomIdx>().value() + num_atoms_till_i;
                        int idx2 = three.atom2().asA<AtomIdx>().value() + num_atoms_till_i;
                        double astart = three.initialForms()[Symbol("k")].toString().toDouble();
                        double thetastart = three.initialForms()[Symbol("theta0")].toString().toDouble();
                        double aend = three.finalForms()[Symbol("k")].toString().toDouble();
                        double thetaend = three.finalForms()[Symbol("theta0")].toString().toDouble();

                        solute_angle_perturbation_params[0] = astart * 2.0 * OpenMM::KJPerKcal;
                        solute_angle_perturbation_params[1] = aend * 2.0 * OpenMM::KJPerKcal;
                        solute_angle_perturbation_params[2] = thetastart;
                        solute_angle_perturbation_params[3] = thetaend;

                        if (Debug)
                        {
                            qDebug() << "astart = " << solute_angle_perturbation_params[0] << " kJ/rad rad" <<
                                " aend = " << solute_angle_perturbation_params[1] << " kJ/rad rad";
                            qDebug() << "thetastart = " << solute_angle_perturbation_params[2] << " rad" <<
                                "thetaend = " << solute_angle_perturbation_params[3] << " rad";
                        }

                        if (flag_constraint == HANGLES)
                        {
                            const SireMol::Atom atom0 = molecule.select(three.atom0());
                            QString initial_type_atom0 = atom0.property<QString>("initial_ambertype");
                            QString final_type_atom0 = atom0.property<QString>("final_ambertype");

                            const SireMol::Atom atom1 = molecule.select(three.atom1());
                            QString initial_type_atom1 = atom1.property<QString>("initial_ambertype");
                            QString final_type_atom1 = atom1.property<QString>("final_ambertype");

                            const SireMol::Atom atom2 = molecule.select(three.atom2());
                            QString initial_type_atom2 = atom2.property<QString>("initial_ambertype");
                            QString final_type_atom2 = atom2.property<QString>("final_ambertype");

                            bool H_X_H = (initial_type_atom0.startsWith("h", Qt::CaseInsensitive) || final_type_atom0.startsWith("h", Qt::CaseInsensitive)) &&
                                (initial_type_atom2.startsWith("h", Qt::CaseInsensitive) || final_type_atom2.startsWith("h", Qt::CaseInsensitive));

                            bool H_O_X = (initial_type_atom0.startsWith("h", Qt::CaseInsensitive) || final_type_atom0.startsWith("h", Qt::CaseInsensitive)) &&
                                (initial_type_atom1.startsWith("o", Qt::CaseInsensitive) || final_type_atom1.startsWith("o", Qt::CaseInsensitive));

                            bool X_O_H = (initial_type_atom1.startsWith("o", Qt::CaseInsensitive) || final_type_atom1.startsWith("o", Qt::CaseInsensitive)) &&
                                (initial_type_atom2.startsWith("h", Qt::CaseInsensitive) || final_type_atom2.startsWith("h", Qt::CaseInsensitive));

                            if (Debug)
                            {
                                if (H_X_H)
                                    qDebug() << "type =  H_X_H";
                                if (H_O_X)
                                    qDebug() << "type =  H_O_X";
                                if (X_O_H)
                                    qDebug() << "type =  X_O_H";
                            }

                            if (H_X_H || H_O_X || X_O_H)
                            {

                                const BondID * first_alchemical_bond = NULL;
                                const BondID * second_alchemical_bond = NULL;

                                double first_alchemical_distance = -1.0;
                                double second_alchemical_distance = -1.0;

                                if (bond_pert_eq_list.contains(BondID(three.atom0(), three.atom1())))
                                {
                                    first_alchemical_bond = &((bond_pert_eq_list.find(BondID(three.atom0(), three.atom1()))).key());
                                    first_alchemical_distance = bond_pert_eq_list.value(*first_alchemical_bond);
                                    if (Debug)
                                        qDebug() << "Atom0 - Atom1";
                                }
                                else if (bond_pert_eq_list.contains(BondID(three.atom1(), three.atom0())))
                                {
                                    first_alchemical_bond = &((bond_pert_eq_list.find(BondID(three.atom1(), three.atom0()))).key());
                                    first_alchemical_distance = bond_pert_eq_list.value(*first_alchemical_bond);
                                    if (Debug)
                                        qDebug() << "Atom1 - Atom0";
                                }
                                else
                                {

                                    if (Debug)
                                        qDebug() << "First perturbed bond was not foud in the perturned list";
                                    first_alchemical_bond = new BondID(three.atom0(), three.atom1());
                                }


                                if (bond_pert_eq_list.contains(BondID(three.atom1(), three.atom2())))
                                {
                                    second_alchemical_bond = &((bond_pert_eq_list.find(BondID(three.atom1(), three.atom2()))).key());
                                    second_alchemical_distance = bond_pert_eq_list.value(*second_alchemical_bond);
                                    if (Debug)
                                        qDebug() << "Atom1 - Atom2";
                                }
                                else if (bond_pert_eq_list.contains(BondID(three.atom2(), three.atom1())))
                                {
                                    second_alchemical_bond = &((bond_pert_eq_list.find(BondID(three.atom2(), three.atom1()))).key());
                                    second_alchemical_distance = bond_pert_eq_list.value(*second_alchemical_bond);
                                    if (Debug)
                                        qDebug() << "Atom2 - Atom1";
                                }
                                else
                                {
                                    if (Debug)
                                        qDebug() << "Second perturbed bond was not foud in the perturned list";
                                    second_alchemical_bond = new BondID(three.atom2(), three.atom1());
                                }


                                if (Debug)
                                    qDebug() << "First Alchemical distance = " << first_alchemical_distance
                                    << "Second Alchemical distance = " << second_alchemical_distance;

                                SireMaths::Vector bond1_vec;
                                SireMaths::Vector bond2_vec;

                                if (first_alchemical_bond->atom0() == second_alchemical_bond->atom0())
                                {

                                    SireMaths::Vector tmp1 = (molecule.atom(first_alchemical_bond->atom1())).property<SireMaths::Vector>("coordinates");
                                    SireMaths::Vector tmp2 = (molecule.atom(second_alchemical_bond->atom1())).property<SireMaths::Vector>("coordinates");
                                    SireMaths::Vector tmpc = (molecule.atom(first_alchemical_bond->atom0())).property<SireMaths::Vector>("coordinates");
                                    bond1_vec = tmp1 - tmpc;
                                    bond2_vec = tmp2 - tmpc;
                                    if (Debug)
                                        qDebug() << "Bond1 Atom0 = Bond2 Atom0";
                                }
                                else if (first_alchemical_bond->atom0() == second_alchemical_bond->atom1())
                                {
                                    SireMaths::Vector tmp1 = (molecule.atom(first_alchemical_bond->atom1())).property<SireMaths::Vector>("coordinates");
                                    SireMaths::Vector tmp2 = (molecule.atom(second_alchemical_bond->atom0())).property<SireMaths::Vector>("coordinates");
                                    SireMaths::Vector tmpc = (molecule.atom(first_alchemical_bond->atom0())).property<SireMaths::Vector>("coordinates");
                                    bond1_vec = tmp1 - tmpc;
                                    bond2_vec = tmp2 - tmpc;
                                    if (Debug)
                                        qDebug() << "Bond1 Atom0 = Bond2 Atom1";
                                }
                                else if (first_alchemical_bond->atom1() == second_alchemical_bond->atom0())
                                {
                                    SireMaths::Vector tmp1 = (molecule.atom(first_alchemical_bond->atom0())).property<SireMaths::Vector>("coordinates");
                                    SireMaths::Vector tmp2 = (molecule.atom(second_alchemical_bond->atom1())).property<SireMaths::Vector>("coordinates");
                                    SireMaths::Vector tmpc = (molecule.atom(first_alchemical_bond->atom1())).property<SireMaths::Vector>("coordinates");
                                    bond1_vec = tmp1 - tmpc;
                                    bond2_vec = tmp2 - tmpc;
                                    if (Debug)
                                        qDebug() << "Bond1 Atom1 = Bond2 Atom0";
                                }
                                else if (first_alchemical_bond->atom1() == second_alchemical_bond->atom1())
                                {
                                    SireMaths::Vector tmp1 = (molecule.atom(first_alchemical_bond->atom0())).property<SireMaths::Vector>("coordinates");
                                    SireMaths::Vector tmp2 = (molecule.atom(second_alchemical_bond->atom0())).property<SireMaths::Vector>("coordinates");
                                    SireMaths::Vector tmpc = (molecule.atom(first_alchemical_bond->atom1())).property<SireMaths::Vector>("coordinates");
                                    bond1_vec = tmp1 - tmpc;
                                    bond2_vec = tmp2 - tmpc;
                                    if (Debug)
                                        qDebug() << "Bond1 Atom1 = Bond2 Atom1";
                                }
                                else
                                    throw SireError::program_bug(QObject::tr("No coorner bond"), CODELOC);

                                if (Debug)
                                {
                                    if (first_alchemical_distance != -1.0)
                                    {
                                        qDebug() << "First vector X = " << (bond1_vec.normalise() * first_alchemical_distance).x();
                                        qDebug() << "First vector Y = " << (bond1_vec.normalise() * first_alchemical_distance).y();
                                        qDebug() << "First vector Z = " << (bond1_vec.normalise() * first_alchemical_distance).z();
                                    }
                                    else
                                    {
                                        qDebug() << "First vector X = " << (bond1_vec).x();
                                        qDebug() << "First vector Y = " << (bond1_vec).y();
                                        qDebug() << "First vector Z = " << (bond1_vec).z();
                                    }

                                    if (second_alchemical_distance != -1.0)
                                    {
                                        qDebug() << "Second vector X = " << (bond2_vec.normalise() * second_alchemical_distance).x();
                                        qDebug() << "Second vector Y = " << (bond2_vec.normalise() * second_alchemical_distance).y();
                                        qDebug() << "Second vector Z = " << (bond2_vec.normalise() * second_alchemical_distance).z();
                                    }
                                    else
                                    {
                                        qDebug() << "Second vector X = " << (bond2_vec).x();
                                        qDebug() << "Second vector Y = " << (bond2_vec).y();
                                        qDebug() << "Second vector Z = " << (bond2_vec).z();
                                    }
                                }

                                double constraint_distance;

                                double eq_angle = solute_angle_perturbation_params[3] * Alchemical_value + (1.0 - Alchemical_value) * solute_angle_perturbation_params[2];

                                if (first_alchemical_distance == -1.0 && second_alchemical_distance != -1.0)
                                {

                                    //Carnot's theorem a^2 = c^2 + b^2 - a*b*c*cos(bc)
                                    double sq = bond1_vec.length() * bond1_vec.length() +
                                        (bond2_vec.normalise() * second_alchemical_distance).length() * (bond2_vec.normalise() * second_alchemical_distance).length();

                                    double dp = 2.0 * bond1_vec.length() * (bond2_vec.normalise() * second_alchemical_distance).length() * cos(eq_angle);

                                    constraint_distance = sqrt(sq - dp);

                                    //constraint_distance = (bond1_vec - bond2_vec.normalise() * second_alchemical_distance).length();
                                }
                                else if (first_alchemical_distance != -1.0 && second_alchemical_distance == -1.0)
                                {

                                    //Carnot theorem a^2 = c^2 + b^2 - a*b*c*cos(bc)
                                    double sq = bond2_vec.length() * bond2_vec.length() +
                                        (bond1_vec.normalise() * first_alchemical_distance).length() * (bond1_vec.normalise() * first_alchemical_distance).length();

                                    double dp = 2.0 * bond2_vec.length() * (bond2_vec.normalise() * first_alchemical_distance).length() * cos(eq_angle);

                                    constraint_distance = sqrt(sq - dp);

                                    //constraint_distance = (bond1_vec.normalise() * first_alchemical_distance - bond2_vec).length();
                                }
                                else if (first_alchemical_distance != -1.0 && second_alchemical_distance != -1.0)
                                {

                                    //Carnot's theorem a^2 = c^2 + b^2 - a*b*c*cos(bc)
                                    double sq = (bond1_vec.normalise() * first_alchemical_distance).length() * (bond1_vec.normalise() * first_alchemical_distance).length() +
                                        (bond2_vec.normalise() * second_alchemical_distance).length() * (bond2_vec.normalise() * second_alchemical_distance).length();

                                    double dp = 2.0 * (bond1_vec.normalise() * first_alchemical_distance).length() * (bond2_vec.normalise() * second_alchemical_distance).length() * cos(eq_angle);

                                    constraint_distance = sqrt(sq - dp);

                                    //constraint_distance = (bond1_vec.normalise() * first_alchemical_distance - bond2_vec.normalise() * second_alchemical_distance).length();
                                }
                                else
                                    throw SireError::program_bug(QObject::tr("The angle does not contain perturbed bond"), CODELOC);


                                system_openmm->addConstraint(idx0, idx2, constraint_distance * OpenMM::NmPerAngstrom);

                                if (Debug)
                                    qDebug() << "CONSTRAINT DISTANCE = " << constraint_distance << " A";
                            }

                        }//end if HANGLES
                        else
                        {
                            solute_angle_perturbation->addAngle(idx0, idx1, idx2, solute_angle_perturbation_params);
                            if (Debug)
                                qDebug() << "Added perturbed angle";
                        }


                        angle_pert_list.append(AngleID(three.atom0(), three.atom1(), three.atom2()));
                        angle_pert_swap_list.append(AngleID(three.atom2(), three.atom1(), three.atom0()));

                        if (Debug)
                        {
                            qDebug() << "Atom0 = " << three.atom0().asA<AtomIdx>().value() <<
                                "Atom1 = " << three.atom1().asA<AtomIdx>().value() <<
                                "Atom2 = " << three.atom2().asA<AtomIdx>().value();

                            qDebug() << "IDX0 = " << idx0 << "IDX1 = " << idx1 << "IDX2 = " << idx2 << "\n";

                            qDebug() << "astart = " << astart << " kcal/rad rad" <<
                                "aend = " << " kcal/rad rad" << aend;

                            qDebug() << "thetastart = " << thetastart << " rad" <<
                                "thetaend = " << thetaend << " rad" << "\n";
                        }
                    }
                    if (str == "SireMM::FourAtomPerturbation")
                    {

                        const FourAtomPerturbation &four = pert.asA<FourAtomPerturbation>();
                        int idx0 = four.atom0().asA<AtomIdx>().value() + num_atoms_till_i;
                        int idx1 = four.atom1().asA<AtomIdx>().value() + num_atoms_till_i;
                        int idx2 = four.atom2().asA<AtomIdx>().value() + num_atoms_till_i;
                        int idx3 = four.atom3().asA<AtomIdx>().value() + num_atoms_till_i;

                        QString tmp = four.perturbExpression().toOpenMMString();
                        tmp.replace(QString("phi"), QString("theta"));
                        tmp.replace(QString("lambda"), QString("lamdih"));
                        tmp = "( " + tmp + " ) * " + "KJPerKcal";

                        std::string openmm_str = tmp.toStdString();

                        if (Debug)
                        {
                            qDebug() << "IDX0 = " << idx0 << "IDX1 = " << idx1 << "IDX2 = " << idx2 << "IDX3 = " << idx3;
                            qDebug() << "Dihedral String = " << openmm_str.c_str();
                            qDebug() << "Dihedral Normal String = " << four.perturbExpression().toString() << "\n";
                        }

                        OpenMM::CustomTorsionForce* solute_torsion_perturbation = NULL;

                        solute_torsion_perturbation = new OpenMM::CustomTorsionForce(openmm_str);
                        solute_torsion_perturbation->addPerTorsionParameter("KJPerKcal");
                        solute_torsion_perturbation_params[0] = 4.184;
                        solute_torsion_perturbation->addGlobalParameter("lamdih", Alchemical_value);
                        solute_torsion_perturbation->addTorsion(idx0, idx1, idx2, idx3, solute_torsion_perturbation_params);

                        //********************************BONDED ENERGY TORSIONS ARE ADDED TO THE SYSTEM*****************************
                        solute_torsion_perturbation->setForceGroup(0);
                        system_openmm->addForce(solute_torsion_perturbation);

                        perturbed_energies_tmp[7] = true; //Torsions are added to the system

                        dihedral_pert_list.append(DihedralID(four.atom0(), four.atom1(), four.atom2(), four.atom3()));
                        dihedral_pert_swap_list.append(DihedralID(four.atom3(), four.atom1(), four.atom2(), four.atom0()));

                        improper_pert_list.append(ImproperID(four.atom0(), four.atom1(), four.atom2(), four.atom3()));
                        improper_pert_swap_list.append(ImproperID(four.atom0(), four.atom1(), four.atom3(), four.atom2()));

                        if (Debug)
                        {
                            qDebug() << "Atom0 = " << four.atom0().asA<AtomIdx>().value() <<
                                "Atom1 = " << four.atom1().asA<AtomIdx>().value() <<
                                "Atom2 = " << four.atom2().asA<AtomIdx>().value() <<
                                "Atom3 = " << four.atom3().asA<AtomIdx>().value() << "\n";
                        }
                    }

                }
            }//end for perturbations

        }//end solute molecule perturbation


        // The bonded parameters are stored in "amberparameters"
        AmberParameters amber_params = molecule.property("amberparameters").asA<AmberParameters>();
        QList<BondID> bonds_ff = amber_params.getAllBonds();
        QVector<BondID> bonds = bonds_ff.toVector();

        //BOND

        for (int j = 0; j < bonds_ff.length(); j++)
        {

            BondID bond_ff = bonds_ff[j];


            QList<double> bond_params = amber_params.getParams(bond_ff);
            double k = bond_params[0];
            double r0 = bond_params[1];

            int idx0 = bonds[j].atom0().asA<AtomIdx>().value();
            int idx1 = bonds[j].atom1().asA<AtomIdx>().value();

            if (solute.contains(molecule))
            {

                if (bond_pert_list.indexOf(bond_ff) != -1 || bond_pert_swap_list.indexOf(bond_ff) != -1)
                {//Solute molecule. Check if the current solute bond is in the perturbed bond list
                    // JM July 13 --> Note, we should still have the ability to constrain the bond to its r(lambda) equilibrium distance
                    if (true)
                        qDebug() << "Found Perturbed Bond\n";
                    continue;
                }
            }


            //Select the atom type
            QString atom0 = molecule.atom(AtomIdx(idx0)).toString();
            QString atom1 = molecule.atom(AtomIdx(idx1)).toString();

            idx0 = idx0 + num_atoms_till_i;
            idx1 = idx1 + num_atoms_till_i;

            // JM July 13. The constraint code has to be revised to handle massless particles so TIP4P can be dealt with.
            // Should check if a constraint involves an atom with a null mass, and if so skip constraint.

            if (flag_constraint == NONE)
            {
              if (Debug)
              {
              qDebug() << molecule.residue().name().value() ;
              }

              ResName resname = molecule.residue().name();

              if(resname==ResName("WAT") || resname==ResName("CYC"))
              {
                system_openmm->addConstraint(idx0,idx1,r0*OpenMM::NmPerAngstrom);
                //qDebug() << resname;
              }
              else
              {
                bondStretch_openmm->addBond(idx0, idx1, r0 * OpenMM::NmPerAngstrom, k * 2.0 * OpenMM::KJPerKcal * OpenMM::AngstromsPerNm * OpenMM::AngstromsPerNm);

              }
            }

            else if (flag_constraint == ALLBONDS || flag_constraint == HANGLES)
            {
                system_openmm->addConstraint(idx0, idx1, r0 * OpenMM::NmPerAngstrom);
                //cout << "\nALLBONDS or HANGLES ADDED BOND CONSTRAINT TO " << atom0.toStdString() << " AND " << atom1.toStdString() << "\n";
            }
            else if (flag_constraint == HBONDS)
            {

                if ((atom0[6] == 'H') || (atom1[6] == 'H'))
                {
                    system_openmm->addConstraint(idx0, idx1, r0 * OpenMM::NmPerAngstrom);
                    //cout << "\nHBONDS ADDED BOND CONSTRAINT TO " << atom0.toStdString() << " AND " << atom1.toStdString() << "\n";
                }
                else
                {
                    bondStretch_openmm->addBond(idx0, idx1, r0 * OpenMM::NmPerAngstrom, k * 2.0 * OpenMM::KJPerKcal * OpenMM::AngstromsPerNm * OpenMM::AngstromsPerNm);
                    //cout << "\nHBONDS ADDED BOND TO " << atom0.toStdString() << " AND " << atom1.toStdString() << "\n";
                }
            }

            //Bond exclusion List
            bondPairs.push_back(std::make_pair(idx0, idx1));
        }


        //Angles

        QList<AngleID> angles_ff = amber_params.getAllAngles();
        QVector<AngleID> angles = angles_ff.toVector();

        for (int j = 0; j < angles_ff.length(); j++)
        {

            AngleID angle_ff = angles_ff[j];
            QList<double> angle_params = amber_params.getParams(angle_ff);


            double k = angle_params[0];
            double theta0 = angle_params[1]; // It is already in radiant

            int idx0 = angles[j].atom0().asA<AtomIdx>().value();
            int idx1 = angles[j].atom1().asA<AtomIdx>().value();
            int idx2 = angles[j].atom2().asA<AtomIdx>().value();

            if (solute.contains(molecule))
            {
                if (angle_pert_list.indexOf(angle_ff) != -1 || angle_pert_swap_list.indexOf(angle_ff) != -1)
                {//Solute molecule. Check if the current solute angle is in the perturbed angle list
                    if (Debug)
                        qDebug() << "Found Perturbed Angle\n";
                    continue;
                }
                else
                {

                    if (Debug)
                        qDebug() << "Solute normal Angle - Atom0 = " << idx0 << "Atom1 = " << idx1 << "Atom2 = " << idx2 << "theta0 = " << theta0 << " k = " << k << "\n";

                    idx0 = idx0 + num_atoms_till_i;
                    idx1 = idx1 + num_atoms_till_i;
                    idx2 = idx2 + num_atoms_till_i;
                    bondBend_openmm->addAngle(idx0, idx1, idx2, theta0, k * 2.0 * OpenMM::KJPerKcal);
                    continue;
                }
            }
            if (Debug)
                qDebug() << "Angle - Atom0 = " << idx0 << "Atom1 = " << idx1 << "Atom2 = " << idx2 << "\n";

            QString atom0 = molecule.atom(AtomIdx(idx0)).toString();
            QString atom1 = molecule.atom(AtomIdx(idx1)).toString();
            QString atom2 = molecule.atom(AtomIdx(idx2)).toString();


            Vector diff = c[idx2] - c[idx0];

            idx0 = idx0 + num_atoms_till_i;
            idx1 = idx1 + num_atoms_till_i;
            idx2 = idx2 + num_atoms_till_i;

            if (flag_constraint == HANGLES)
            {

                if (((atom0[6] == 'H') && (atom2[6] == 'H')))
                {
                    system_openmm->addConstraint(idx0, idx2, diff.length() * OpenMM::NmPerAngstrom);
                }
                else if (((atom0[6] == 'H') && (atom1[6] == 'O')) || ((atom1[6] == 'O') && (atom2[6] == 'H')))
                {
                    system_openmm->addConstraint(idx0, idx2, diff.length() * OpenMM::NmPerAngstrom);
                }
                else
                {
                    bondBend_openmm->addAngle(idx0, idx1, idx2, theta0, k * 2.0 * OpenMM::KJPerKcal);
                }
            }
            else
            {
                bondBend_openmm->addAngle(idx0, idx1, idx2, theta0, k * 2.0 * OpenMM::KJPerKcal);
            }
        }//end of angles

        //Dihedrals

        QList<DihedralID> dihedrals_ff = amber_params.getAllDihedrals();
        QVector<DihedralID> dihedrals = dihedrals_ff.toVector();

        for (int j = 0; j < dihedrals_ff.length(); j++)
        {

            DihedralID dihedral_ff = dihedrals_ff[j];
            QList<double> dihedral_params = amber_params.getParams(dihedral_ff);

            int idx0 = dihedrals[j].atom0().asA<AtomIdx>().value() + num_atoms_till_i;
            int idx1 = dihedrals[j].atom1().asA<AtomIdx>().value() + num_atoms_till_i;
            int idx2 = dihedrals[j].atom2().asA<AtomIdx>().value() + num_atoms_till_i;
            int idx3 = dihedrals[j].atom3().asA<AtomIdx>().value() + num_atoms_till_i;


            if (Debug)
            {
                qDebug() << "TOTAL Dihedral between atom global index " << idx0 - num_atoms_till_i <<
                    " and " << idx1 - num_atoms_till_i <<
                    " and " << idx2 - num_atoms_till_i <<
                    " and " << idx3 - num_atoms_till_i << "\n";
            }

            if (solute.contains(molecule))
            {
                if (dihedral_pert_list.indexOf(dihedral_ff) != -1 || dihedral_pert_swap_list.indexOf(dihedral_ff) != -1)
                {//Solute molecule. Check if the current solute dihedral is in the perturbed dihedral list
                    if (Debug)
                        qDebug() << "Found Perturbed Dihedral\n";
                    continue;
                }
            }

            // Variable number of parameters
            for (int k = 0; k < dihedral_params.length(); k = k + 3)
            {
                double v = dihedral_params[ k ];
                int periodicity = dihedral_params[ k + 1 ];
                double phase = dihedral_params[ k + 2 ];
                bondTorsion_openmm->addTorsion(idx0, idx1, idx2, idx3, periodicity, phase, v * OpenMM::KJPerKcal);
                if (Debug)
                {
                    qDebug() << "Dihedral between atom global index " << idx0 - num_atoms_till_i <<
                        " and " << idx1 - num_atoms_till_i <<
                        " and " << idx2 - num_atoms_till_i <<
                        " and " << idx3 - num_atoms_till_i << "\n";
                    qDebug() << "Amplitude_dih = " << v << " periodicity " << periodicity << " phase " << phase << "\n";
                }
            }
        } // end of dihedrals


        //Improper Dihedrals

        QList<ImproperID> impropers_ff = amber_params.getAllImpropers();
        QVector<ImproperID> impropers = impropers_ff.toVector();

        for (int j = 0; j < impropers_ff.length(); j++)
        {
            ImproperID improper_ff = impropers_ff[j];
            QList<double> improper_params = amber_params.getParams(improper_ff);

            int idx0 = impropers[j].atom0().asA<AtomIdx>().value() + num_atoms_till_i;
            int idx1 = impropers[j].atom1().asA<AtomIdx>().value() + num_atoms_till_i;
            int idx2 = impropers[j].atom2().asA<AtomIdx>().value() + num_atoms_till_i;
            int idx3 = impropers[j].atom3().asA<AtomIdx>().value() + num_atoms_till_i;

            if (Debug)
            {
                qDebug() << "TOTAL Improper between atom global index " << idx0 - num_atoms_till_i <<
                    " and " << idx1 - num_atoms_till_i <<
                    " and " << idx2 - num_atoms_till_i <<
                    " and " << idx3 - num_atoms_till_i << "\n";
            }

            if (solute.contains(molecule))
            {//Solute molecule. Check if the current solute dihedral is in the perturbed improper list
                if (improper_pert_list.indexOf(improper_ff) != -1 || improper_pert_swap_list.indexOf(improper_ff) != -1)
                {
                    if (Debug)
                        qDebug() << "Found Perturbed Improper\n";
                    continue;
                }
            }

            // Variable number of parameters
            for (int k = 0; k < improper_params.length(); k = k + 3)
            {
                double v = improper_params[ k ];
                int periodicity = improper_params[ k + 1 ];
                double phase = improper_params[ k + 2 ];

                bondTorsion_openmm->addTorsion(idx0, idx1, idx2, idx3, periodicity, phase, v * OpenMM::KJPerKcal);
                if (Debug)
                {
                    qDebug() << "Improper between atom global index " << idx0 - num_atoms_till_i <<
                        " and " << idx1 - num_atoms_till_i <<
                        " and " << idx2 - num_atoms_till_i <<
                        " and " << idx3 - num_atoms_till_i << "\n";
                    qDebug() << "Amplitude_imp = " << v << " periodicity " << periodicity << " phase " << phase << "\n";
                }
            }
        }//end of impropers


        // Variable 1,4 scaling factors
        QList<BondID> pairs14_ff = amber_params.getAll14Pairs();
        QVector<BondID> pairs14 = pairs14_ff.toVector();

        for (int j = 0; j < pairs14_ff.length(); j++)
        {

            BondID pair14_ff = pairs14_ff[j];

            QList<double> pair14_params = amber_params.get14PairParams(pair14_ff);

            double cscl = pair14_params[0];
            double ljscl = pair14_params[1];

            if (Debug)
                qDebug() << " cscl@ " << cscl << " ljscl " << ljscl;

            // Add to custom pairs if scale factor differs from default
            if (abs(cscl - Coulomb14Scale) > 0.0001 or abs(ljscl - LennardJones14Scale) > 0.0001)
            {

                int idx0 = pair14_ff.atom0().asA<AtomIdx>().value() + num_atoms_till_i;
                int idx1 = pair14_ff.atom1().asA<AtomIdx>().value() + num_atoms_till_i;

                QPair<int, int> indices_pair(idx0, idx1);
                QPair<double, double> scl_pair(cscl, ljscl);
                custom14pairs.insert(indices_pair, scl_pair);

                special_14 = true;

                if (Debug)
                    qDebug() << "IDX0 = " << idx0 << " IDX1 =" << idx1 << "14 OpenMM Index";
            }
        }// end of variable 1,4 scaling factors

        num_atoms_till_i = num_atoms_till_i + num_atoms_molecule;

    }// end of loop over molecules


    if (Debug)
    {
        if (nions != 0)
            qDebug() << "\n\nNumber of ions = " << nions << "\n\n";
    }

    //Exclude the 1-2, 1-3 bonded atoms from nonbonded forces, and scale down 1-4 bonded atoms

    nonbond_openmm->createExceptionsFromBonds(bondPairs, Coulomb14Scale, LennardJones14Scale);

    if (CMMremoval_frequency > 0)
    {
        OpenMM::CMMotionRemover * cmmotionremover = new OpenMM::CMMotionRemover(CMMremoval_frequency);

        system_openmm->addForce(cmmotionremover);

        if (Debug)
            qDebug() << "\n\nWill remove Center of Mass motion every " << CMMremoval_frequency << " steps\n\n";
    }


    int num_exceptions = nonbond_openmm->getNumExceptions();

    if (Debug)
        qDebug() << "NUM EXCEPTIONS = " << num_exceptions << "\n";

    for (int i = 0; i < num_exceptions; i++)
    {

        int p1, p2;

        double charge_prod, sigma_avg, epsilon_avg;


        nonbond_openmm->getExceptionParameters(i, p1, p2, charge_prod, sigma_avg, epsilon_avg);

        if (Debug)
            qDebug() << "Exception = " << i << " p1 = " << p1 << " p2 = " << p2 << " charge prod = " << charge_prod << " sigma avg = " << sigma_avg << " epsilon_avg = " << epsilon_avg << "\n";

        if (!(charge_prod == 0 && sigma_avg == 1 && epsilon_avg == 0))
        {//1-4 interactions

            QVector<double> perturbed_14_tmp(13);

            std::vector<double> p1_params(10);
            std::vector<double> p2_params(10);

            custom_force_field->getParticleParameters(p1, p1_params);
            custom_force_field->getParticleParameters(p2, p2_params);

            double Qstart_p1 = p1_params[0];
            double Qend_p1 = p1_params[1];
            double Epstart_p1 = p1_params[2];
            double Epend_p1 = p1_params[3];
            double Sigstart_p1 = p1_params[4];
            double Sigend_p1 = p1_params[5];
            double isHard_p1 = p1_params[6];
            double isTodummy_p1 = p1_params[7];
            double isFromdummy_p1 = p1_params[8];

            double Qstart_p2 = p2_params[0];
            double Qend_p2 = p2_params[1];
            double Epstart_p2 = p2_params[2];
            double Epend_p2 = p2_params[3];
            double Sigstart_p2 = p2_params[4];
            double Sigend_p2 = p2_params[5];
            double isHard_p2 = p2_params[6];
            double isTodummy_p2 = p2_params[7];
            double isFromdummy_p2 = p2_params[8];

            double charge_prod_start, charge_prod_end, charge_prod_mix;
            double sigma_avg_start, sigma_avg_end;
            double epsilon_avg_start, epsilon_avg_end, epsilon_avg_mix;

            double Coulomb14Scale_tmp = Coulomb14Scale;
            double LennardJones14Scale_tmp = LennardJones14Scale;

            if (special_14)
            {

                QPair<double, double> sc_factors;

                QPair<int, int> indices_pair(p1, p2);
                QHash< QPair<int, int>, QPair<double, double> >::const_iterator i_pair = custom14pairs.find(indices_pair);


                if (i_pair != custom14pairs.end())
                {

                    sc_factors = i_pair.value();
                    Coulomb14Scale_tmp = sc_factors.first;
                    LennardJones14Scale_tmp = sc_factors.second;

                    if (Debug)
                        qDebug() << "The pair ( " << p1 << ", " << p2 << " ) is 14 special no swap pair";
                }
                else
                {

                    QPair<int, int> indices_swap_pair(p2, p1);
                    QHash< QPair<int, int>, QPair<double, double> >::const_iterator i_swap_pair = custom14pairs.find(indices_swap_pair);

                    if (i_swap_pair != custom14pairs.end())
                    {

                        sc_factors = i_swap_pair.value();
                        Coulomb14Scale_tmp = sc_factors.first;
                        LennardJones14Scale_tmp = sc_factors.second;

                        if (Debug)
                            qDebug() << "The pair ( " << p2 << ", " << p1 << " ) is 14 special swap pair";

                    }
                }
            }

            charge_prod_start = Qstart_p1 * Qstart_p2 * Coulomb14Scale_tmp;
            charge_prod_end = Qend_p1 * Qend_p2 * Coulomb14Scale_tmp;
            charge_prod_mix = (Qend_p1 * Qstart_p2 + Qstart_p1 * Qend_p2) * Coulomb14Scale_tmp;

            sigma_avg_start = (Sigstart_p1 + Sigstart_p2) / 2.0;
            sigma_avg_end = (Sigend_p1 + Sigend_p2) / 2.0;

            epsilon_avg_start = Epstart_p1 * Epstart_p2 * LennardJones14Scale_tmp * LennardJones14Scale_tmp;
            epsilon_avg_end = Epend_p1 * Epend_p2 * LennardJones14Scale_tmp * LennardJones14Scale_tmp;
            epsilon_avg_mix = (Epend_p1 * Epstart_p2 + Epstart_p1 * Epend_p2) * LennardJones14Scale_tmp * LennardJones14Scale_tmp;


            std::vector<double> params(8);

            params[0] = charge_prod_start;
            params[1] = charge_prod_end;
            params[2] = charge_prod_mix;
            params[3] = epsilon_avg_start;
            params[4] = epsilon_avg_end;
            params[5] = epsilon_avg_mix;
            params[6] = sigma_avg_start;
            params[7] = sigma_avg_end;


            if (Debug)
            {

                qDebug() << "Particle p1 = " << p1 << "\nQstart = " << Qstart_p1 << "\nQend = " << Qend_p1
                    << "\nEpstart = " << Epstart_p1 << "\nEpend = " << Epend_p1
                    << "\nSgstart = " << Sigstart_p1 << "\nSgend = " << Sigend_p1
                    << "\nisHard = " << isHard_p1 << "\nisTodummy = " << isTodummy_p1 << "\nisFromdummy = " << isFromdummy_p1 << "\n";
                qDebug() << "Particle p2 = " << p2 << "\nQstart = " << Qstart_p2 << "\nQend = " << Qend_p2
                    << "\nEpstart = " << Epstart_p2 << "\nEpend = " << Epend_p2
                    << "\nSgstart = " << Sigstart_p2 << "\nSgend = " << Sigend_p2
                    << "\nisHard = " << isHard_p2 << "\nisTodummy = " << isTodummy_p2 << "\nisFromdummy = " << isFromdummy_p2 << "\n";



                qDebug() << "Product Charge start = " << charge_prod_start << "\nProduct Charge end = " << charge_prod_end << "\nProduct Chrage mixed = " << charge_prod_mix
                    << "\nEpsilon average start = " << epsilon_avg_start << "\nEpsilon average end = " << epsilon_avg_end << "\nEpsilon average mixed = " << charge_prod_mix
                    << "\nSigma average start = " << sigma_avg_start << "\nSigma average end = " << sigma_avg_end;
                qDebug() << "Columbic Scale Factor = " << Coulomb14Scale_tmp << " Lennard-Jones Scale Factor = " << LennardJones14Scale_tmp << "\n";
            }

            if ((isHard_p1 == 1.0 && isHard_p2 == 1.0))
            {

                custom_intra_14_clj->addBond(p1, p2, params);


                if (Debug)
                    qDebug() << "Added clj Hard 1-4\n";
            }
            else if ((isTodummy_p1 == 1.0 && isTodummy_p2 == 1.0) || (isHard_p1 == 1.0 && isTodummy_p2 == 1.0) || (isHard_p2 == 1.0 && isTodummy_p1 == 1.0))
            {

                custom_intra_14_todummy->addBond(p1, p2, params);

                if (Debug)
                    qDebug() << "Added soft TO dummy 1-4\n";
            }

            else if ((isFromdummy_p1 == 1.0 && isFromdummy_p2 == 1.0) || (isHard_p1 == 1.0 && isFromdummy_p2 == 1.0) || (isHard_p2 == 1.0 && isFromdummy_p1 == 1.0))
            {

                custom_intra_14_fromdummy->addBond(p1, p2, params);

                if (Debug)
                    qDebug() << "Added soft FROM dummy 1-4\n";

            }

            else if ((isFromdummy_p1 == 1.0 && isTodummy_p2 == 1.0) || (isFromdummy_p2 == 1.0 && isTodummy_p1 == 1.0))
            {

                custom_intra_14_fromdummy_todummy->addBond(p1, p2, params);

                if (Debug)
                    qDebug() << "Added soft FROM dummy TO dummy 1-4\n";

            }


        }//end if 1-4 interactions

        custom_force_field->addExclusion(p1, p2);

    }

    /*************************************NON BONDED INTERACTIONS*********************************************/

    int npairs = (custom_force_field->getNumParticles() * (custom_force_field->getNumParticles() - 1)) / 2;

    if (Debug)
    {
        qDebug() << "Num pairs  = " << npairs;
        qDebug() << "Num bonds 1-4 Hard = " << custom_intra_14_clj->getNumBonds();
        qDebug() << "Num bonds 1-4 To Dummy = " << custom_intra_14_todummy->getNumBonds();
        qDebug() << "Num bonds 1-4 From Dummy = " << custom_intra_14_fromdummy->getNumBonds();
        qDebug() << "Num bonds 1-4 From Dummy To Dummy = " << custom_intra_14_fromdummy_todummy->getNumBonds();
    }

    if (npairs != num_exceptions)
    {
        custom_force_field->setForceGroup(0);
        system_openmm->addForce(custom_force_field);
        perturbed_energies_tmp[0] = true; //Custom non bonded 1-5 is added to the system
        if (Debug)
            qDebug() << "Added 1-5";
    }

    if (custom_intra_14_clj->getNumBonds() != 0)
    {
        custom_intra_14_clj->setForceGroup(0);
        system_openmm->addForce(custom_intra_14_clj);
        perturbed_energies_tmp[1] = true; //Custom non bonded 1-4 is added to the system
        if (Debug)
            qDebug() << "Added 1-4 CLJ";
    }

    if (custom_intra_14_todummy->getNumBonds() != 0)
    {
        custom_intra_14_todummy->setForceGroup(0);
        system_openmm->addForce(custom_intra_14_todummy);
        perturbed_energies_tmp[2] = true; //Custom non bonded 1-4 is added to the system
        if (Debug)
            qDebug() << "Added 1-4 To Dummy";
    }


    if (custom_intra_14_fromdummy->getNumBonds() != 0)
    {
        custom_intra_14_fromdummy->setForceGroup(0);
        system_openmm->addForce(custom_intra_14_fromdummy);
        perturbed_energies_tmp[3] = true; //Custom non bonded 1-4 is added to the system
        if (Debug)
            qDebug() << "Added 1-4 From Dummy";

    }
    if (custom_intra_14_fromdummy_todummy->getNumBonds() != 0)
    {
        custom_intra_14_fromdummy_todummy->setForceGroup(0);
        system_openmm->addForce(custom_intra_14_fromdummy_todummy);
        perturbed_energies_tmp[4] = true; //Custom non bonded 1-4 is added to the system
        if (Debug)
            qDebug() << "Added 1-4 From Dummy To Dummy";
    }

    /*****************************************BONDED INTERACTIONS***********************************************/

    if (bondStretch_openmm->getNumBonds() != 0)
    {
        bondStretch_openmm->setForceGroup(1);
        system_openmm->addForce(bondStretch_openmm);
        if (true)
            qDebug() << "Added Internal Bond energy term";
    }

    if (bondBend_openmm->getNumAngles() != 0)
    {
        bondBend_openmm->setForceGroup(1);
        system_openmm->addForce(bondBend_openmm);
        if (Debug)
            qDebug() << "Added Internal Angle energy term";
    }

    if (bondTorsion_openmm->getNumTorsions() != 0)
    {
        bondTorsion_openmm->setForceGroup(1);
        system_openmm->addForce(bondTorsion_openmm);
        if (Debug)
            qDebug() << "Added Internal Torsion energy term";
    }

    if (solute_bond_perturbation->getNumBonds() != 0)
    {
        solute_bond_perturbation->setForceGroup(0);
        system_openmm->addForce(solute_bond_perturbation);
        perturbed_energies_tmp[5] = true; //Custom bonded is added to the system
        if (Debug)
            qDebug() << "Added Perturbed Internal Bond energy term";
    }

    if (solute_angle_perturbation->getNumAngles() != 0)
    {
        solute_angle_perturbation->setForceGroup(0);
        system_openmm->addForce(solute_angle_perturbation);
        perturbed_energies_tmp[6] = true; //Custom bonded is added to the system
        if (Debug)
            qDebug() << "Added Perturbed Internal Angle energy term";
    }


    perturbed_energies = perturbed_energies_tmp;

    //IMPORTANT: PERTURBED ENERGY TORSIONS ARE ADDED ABOVE
    bool UseLink_flag = true;

    //Distance Restaint. All the information are stored in the first molecule only.

    if (UseLink_flag == true)
    {

        Molecule molecule = moleculegroup.moleculeAt(0).molecule();

        bool haslinkinfo = molecule.hasProperty("linkbonds");

        if (haslinkinfo)
        {

            std::vector<double> custom_bond_link_par(3);

            Properties linkprop = molecule.property("linkbonds").asA<Properties>();

            int nlinks = linkprop.property(QString("nbondlinks")).asA<VariantProperty>().toInt();

            if (Debug)
                qDebug() << "Number of constraint links = " << nlinks;

            for (int i = 0; i < nlinks; i++)
            {

                int atomnum0 = linkprop.property(QString("AtomNum0(%1)").arg(i)).asA<VariantProperty>().toInt();
                int atomnum1 = linkprop.property(QString("AtomNum1(%1)").arg(i)).asA<VariantProperty>().toInt();
                double reql = linkprop.property(QString("reql(%1)").arg(i)).asA<VariantProperty>().toDouble();
                double kl = linkprop.property(QString("kl(%1)").arg(i)).asA<VariantProperty>().toDouble();
                double dl = linkprop.property(QString("dl(%1)").arg(i)).asA<VariantProperty>().toDouble();

                int openmmindex0 = AtomNumToOpenMMIndex[atomnum0];
                int openmmindex1 = AtomNumToOpenMMIndex[atomnum1];

                custom_bond_link_par[0] = reql * OpenMM::NmPerAngstrom; //req
                custom_bond_link_par[1] = kl * (OpenMM::KJPerKcal * OpenMM::AngstromsPerNm * OpenMM::AngstromsPerNm); //k
                custom_bond_link_par[2] = dl * OpenMM::NmPerAngstrom; //dl

                if (Debug)
                {
                    qDebug() << "atomnum0 = " << atomnum0 << " openmmindex0 =" << openmmindex0;
                    qDebug() << "atomnum1 = " << atomnum1 << " openmmindex1 =" << openmmindex1;
                    qDebug() << "Req = " << reql << " kl = " << kl << " dl = " << dl;
                }

                custom_link_bond->addBond(openmmindex0, openmmindex1, custom_bond_link_par);

            }

            system_openmm->addForce(custom_link_bond);
        }

    }//end of bond link flag



    this->openmm_system = system_openmm;
    this->isSystemInitialised = true;


}

/**
 *
 * @param workspace
 * @param timestep
 */

void OpenMMFrEnergyST::createContext(IntegratorWorkspace &workspace, SireUnits::Dimension::Time timestep)
{
    bool Debug = false;

    if (Debug)
    {
        qDebug() << "In OpenMMFrEnergyST::createContext()\n\n";
        qDebug() << isContextInitialised;
        qDebug() << reinitialise_context;
    }

    // Check that the openmm system has been initialised
    // !! Should check that the workspace is compatible with molgroup
    if (not this->isSystemInitialised)
    {

        qDebug() << "Not initialised ! ";
        throw SireError::program_bug(QObject::tr(
                                                 "OpenMMFrEnergyST should have been initialised before calling integrate."), CODELOC);
    }

    OpenMM::System *system_openmm = openmm_system;

    int nats = system_openmm->getNumParticles();

    if (Debug)
        qDebug() << " openmm nats " << nats;


    // Integrator

    const double dt = convertTo(timestep.value(), picosecond);
    const double converted_Temperature = convertTo(Temperature.value(), kelvin);
    const double converted_friction = convertTo(friction.value(), picosecond);

    if (!isContextInitialised || (isContextInitialised && reinitialise_context))
    {
        OpenMM::Integrator * integrator_openmm = NULL;

        if (Integrator_type == "leapfrogverlet")
            integrator_openmm = new OpenMM::VerletIntegrator(dt); //dt in picosecond
        else if (Integrator_type == "variableleapfrogverlet")
            integrator_openmm = new OpenMM::VariableVerletIntegrator(integration_tol); //integration tolerance error unitless
        else if (Integrator_type == "langevin")
            integrator_openmm = new OpenMM::LangevinIntegrator(converted_Temperature, converted_friction, dt);
        else if (Integrator_type == "variablelangevin")
            integrator_openmm = new OpenMM::VariableLangevinIntegrator(converted_Temperature, converted_friction, integration_tol);
        else if (Integrator_type == "brownian")
            integrator_openmm = new OpenMM::BrownianIntegrator(converted_Temperature, converted_friction, dt);
        else
            throw SireError::program_bug(QObject::tr("The user defined Integrator type is not supported. Available types are leapfrogverlet, variableleapfrogverlet, langevin, variablelangevin, brownian"), CODELOC);

        if (Debug)
        {
            qDebug() << "Using Integrator: " << Integrator_type;

            qDebug() << "Integration step = " << dt << " ps";

            if (Integrator_type == "variablelangevin" || Integrator_type == "variableleapfrogverlet")
            {
                qDebug() << "Integration Tol = " << integration_tol;
            }
            if (Integrator_type == "langevin" || Integrator_type == "variablelangevin" || Integrator_type == "brownian")
            {
                qDebug() << "Converted Friction = " << converted_friction << "1/ps";
            }
        }

        OpenMM::Platform& platform_openmm = OpenMM::Platform::getPlatformByName(platform_type.toStdString());

        if (platform_type == "OpenCL")
        {

            const std::string prop = std::string("OpenCLDeviceIndex");
            const std::string prec = std::string("OpenCLPrecision");

            platform_openmm.setPropertyDefaultValue(prop, device_index.toStdString());
            platform_openmm.setPropertyDefaultValue(prec, precision.toStdString());

            if (Debug)
            {
                qDebug() << "Setting up OpenCL default Index to " << device_index;
                qDebug() << "Setting up OpenCL precision to" << precision;
            }
        }
        else if (platform_type == "CUDA")
        {

            const std::string prop = std::string("CudaDeviceIndex");
            const std::string prec = std::string("CudaPrecision");

            platform_openmm.setPropertyDefaultValue(prop, device_index.toStdString());
            platform_openmm.setPropertyDefaultValue(prec, precision.toStdString());

            if (Debug)
            {
                qDebug() << "Setting up CUDA default Index to " << device_index;
                qDebug() << "Setting up CUDA precision to" << precision;
            }

        }



        delete openmm_context;
        openmm_context = new OpenMM::Context(*system_openmm, *integrator_openmm, platform_openmm);
        this->isContextInitialised = true;

    }


    if (Debug)
        qDebug() << "\n Using OpenMM platform = " << openmm_context->getPlatform().getName().c_str() << "\n";

    // Now update coordinates / velocities / dimensions with sire data
    AtomicVelocityWorkspace &ws = workspace.asA<AtomicVelocityWorkspace>();

    if (CutoffType == "cutoffperiodic")
    {

        const System & ptr_sys = ws.system();
        const PropertyName &space_property = PropertyName("space");
        const PeriodicBox &space = ptr_sys.property(space_property).asA<PeriodicBox>();

        const double Box_x_Edge_Length = space.dimensions()[0] * OpenMM::NmPerAngstrom; //units in nm
        const double Box_y_Edge_Length = space.dimensions()[1] * OpenMM::NmPerAngstrom; //units in nm
        const double Box_z_Edge_Length = space.dimensions()[2] * OpenMM::NmPerAngstrom; //units in nm

        if (Debug)
            qDebug() << "\nBOX SIZE [A] = (" << space.dimensions()[0] << " , " << space.dimensions()[1] << " ,  " << space.dimensions()[2] << ")\n\n";

        //Set Periodic Box Condition

        system_openmm->setDefaultPeriodicBoxVectors(OpenMM::Vec3(Box_x_Edge_Length, 0, 0), OpenMM::Vec3(0, Box_y_Edge_Length, 0), OpenMM::Vec3(0, 0, Box_z_Edge_Length));
        openmm_context->setPeriodicBoxVectors(OpenMM::Vec3(Box_x_Edge_Length, 0, 0), OpenMM::Vec3(0, Box_y_Edge_Length, 0), OpenMM::Vec3(0, 0, Box_z_Edge_Length));
        openmm_context->reinitialize();
    }

    //OpenMM vector coordinate
    std::vector<OpenMM::Vec3> positions_openmm(nats);

    //OpenMM vector momenta
    std::vector<OpenMM::Vec3> velocities_openmm(nats);

    // Conversion factor because sire units of time are in AKMA, whereas OpenMM uses picoseconds

    double AKMAPerPs = 0.04888821;
    double PsPerAKMA = 1.0 / AKMAPerPs;

    const int nmols = ws.nMolecules();

    int system_index = 0;

    for (int i = 0; i < nmols; ++i)
    {

        const int nats_mol = ws.nAtoms(i);

        Vector *c = ws.coordsArray(i);
        Vector *p = ws.momentaArray(i);
        const double *m = ws.massArray(i);

        for (int j = 0; j < nats_mol; ++j)
        {

            positions_openmm[system_index] = OpenMM::Vec3(c[j].x() * (OpenMM::NmPerAngstrom), c[j].y() * (OpenMM::NmPerAngstrom), c[j].z() * (OpenMM::NmPerAngstrom));

            if (m[j] == 0.0)
                qDebug() << "\nWARNING - THE MASS OF PARTICLE " << system_index << " is ZERO\n";

            if (m[j] > SireMaths::small)
            {
                velocities_openmm[system_index] = OpenMM::Vec3(p[j].x() / m[j] * (OpenMM::NmPerAngstrom) * PsPerAKMA, p[j].y() / m[j] * (OpenMM::NmPerAngstrom) * PsPerAKMA, p[j].z() / m[j] * (OpenMM::NmPerAngstrom) * PsPerAKMA);
            }
            else
            {
                velocities_openmm[system_index] = OpenMM::Vec3(0.0, 0.0, 0.0);
            }

            if (Debug)
            {
                qDebug() << "Particle num = " << system_index;
                qDebug() << "Particle mass = " << m[j];
                qDebug() << "X = " << positions_openmm[system_index][0] * OpenMM::AngstromsPerNm << " A" <<
                    " Y = " << positions_openmm[system_index][1] * OpenMM::AngstromsPerNm << " A" <<
                    " Z = " << positions_openmm[system_index][2] * OpenMM::AngstromsPerNm << " A";
                qDebug() << "Vx = " << velocities_openmm[system_index][0] << " Vy = " << velocities_openmm[system_index][1] << " Vz = " << velocities_openmm[system_index][2] << "\n";
            }
            system_index++;
        }
    }

    if (system_index != nats)
    {
        if (Debug)
            qDebug() << " system_index " << system_index << " nats " << nats;
        throw SireError::program_bug(QObject::tr("The number of atoms in the openmm system does not match the number of atoms in the sire workspace"), CODELOC);
    }

    openmm_context->setPositions(positions_openmm);
    openmm_context->setVelocities(velocities_openmm);


}

void OpenMMFrEnergyST::destroyContext()
{
    if (this->isContextInitialised)
    {
        delete openmm_context;
        openmm_context = 0;
        this->isContextInitialised = false;
    }
}


MolarEnergy OpenMMFrEnergyST::getPotentialEnergy(const System &system)
{
    cout << "Energy function, does this ever get called?" << endl;
    IntegratorWorkspacePtr ws = this->createWorkspace(molgroup);
    ws.edit().setSystem(system);

    createContext(ws.edit(), 2 * femtosecond);

    int infoMask = 0;
    infoMask = infoMask + OpenMM::State::Energy;
    OpenMM::State state_openmm = openmm_context->getState(infoMask);

    MolarEnergy nrg = state_openmm.getPotentialEnergy() * kJ_per_mol;


    this->destroyContext();

    return nrg;
}


/**
 * <Runs an energy Minimization on the current system.>
 * minimizeEnergy will find the nearest local potential energy minimum,
 * given the current Sire::System. It calls the
 * LocalEnergyMinimizer :: minimize() function of OpenMM.
 * @param system                Sire System including molegroup, forcefield
 *                              positions etc
 * @param tolerance             Default = 1. This specifies how precisely the
 * energy minimum must be located. Minimisation will be halted once the
 * root-mean-square value of all force components reaches this tolerance.
 * @param max_iteration         Default = 1000. this specifies the number of
 * iterations are run for the minimisation. If max_iteration = 0, the
 * iteration will run until convergence.
 *
 * @return                      Sire System, with the updated energy
 * minimised coordinates.
 */
System OpenMMFrEnergyST::minimiseEnergy(System &system, double tolerance = 1.0e-10, int max_iteration = 1)
{
    bool Debug = false;
    const MoleculeGroup moleculegroup = this->molgroup.read();
    IntegratorWorkspacePtr workspace = this->createWorkspace(moleculegroup);
    if (system.nMolecules() != moleculegroup.nMolecules())
    {
        std::cerr << "Number of molecules do not agree!";
        exit(1);
    }
    workspace.edit().setSystem(system);
    // Use helper function to create a Context
    SireUnits::Dimension::Time timestep = 0.0 * picosecond;
    createContext(workspace.edit(), timestep);
    // Step 2 minimise
    OpenMM::LocalEnergyMinimizer::minimize(*openmm_context, tolerance, max_iteration);
    // Step 3 update the positions in the system
    int infoMask = OpenMM::State::Positions;
    OpenMM::State state_openmm = openmm_context->getState(infoMask);
    std::vector<OpenMM::Vec3> positions_openmm = state_openmm.getPositions();
    // Recast to atomicvelocityworkspace because want to use commitCoordinates() method to update system
    AtomicVelocityWorkspace &ws = workspace.edit().asA<AtomicVelocityWorkspace>();
    const int nmols = ws.nMolecules();
    int k = 0;

    for (int i = 0; i < nmols; i++)
    {
        Vector *sire_coords = ws.coordsArray(i);
        for (int j = 0; j < ws.nAtoms(i); j++)
        {
            sire_coords[j] = Vector(positions_openmm[j + k][0] * (OpenMM::AngstromsPerNm),
                                    positions_openmm[j + k][1] * (OpenMM::AngstromsPerNm),
                                    positions_openmm[j + k][2] * (OpenMM::AngstromsPerNm));
            if (Debug)
            {
                std::cout << "X = " << positions_openmm[j + k][0] * OpenMM::AngstromsPerNm << " A" <<
                    " Y = " << positions_openmm[j + k][1] * OpenMM::AngstromsPerNm << " A" <<
                    " Z = " << positions_openmm[j + k][2] * OpenMM::AngstromsPerNm << " A";
            }
        }
        k = k + ws.nAtoms(i);
    }

    // This causes the workspace to update the system coordinates with the
    // contents of *sire_coords. Note that velocities aren't touched.
    ws.commitCoordinates();
    // Step 4 delete the context
    // JM 04/15 FIXME: See comment above at step 1
    this->destroyContext();
    // Step 5. Return pointer to the workspace's system
    const System & ptr_sys = ws.system();
    return ptr_sys;
}

/**
 * annealSystemToLambda will anneal the system to the current alchemical lambda
 * value of the system
 * @param system                Sire System including molegroup, forcefield
 *                              positions etc
 * @param timestep              Default = 0.005. Time step used of the
 * equilibration to the desired lambda
 * @param annealingSteps        Default = 1000. Number of steps used for the
 * annealing
 * @return                      Sire system with updated coordinates and
 * velocities.
 */

System OpenMMFrEnergyST::annealSystemToLambda(System &system,
                                      SireUnits::Dimension::Time anneal_step_size,
                                      int annealing_steps)
{
    bool Debug = false;
    const double AKMAPerPs = 0.04888821;

    const MoleculeGroup moleculegroup = this->molgroup.read();
    IntegratorWorkspacePtr workspace = this->createWorkspace(moleculegroup);
    //TODO: Add some sanity checks here.
    if (system.nMolecules() != moleculegroup.nMolecules())
    {
        std::cerr << "Number of molecules in do not agree!";
        exit(1);
    }

    workspace.edit().setSystem(system);
    //SireUnits::Dimension::Time timestep = stepSize * picosecond;
    createContext(workspace.edit(), anneal_step_size);

    int max = ceil(Alchemical_value / 0.1);

    double lam = 0.0;

    for (int i = 0; i < max + 1; i++)
    {
        updateOpenMMContextLambda(lam);
        (openmm_context->getIntegrator()).step(annealing_steps);

        if (i == max - 1)
            lam = Alchemical_value;
        else
            lam = lam + 0.1;
    }
    int infoMask = OpenMM::State::Positions;
    infoMask = infoMask + OpenMM::State::Velocities;
    OpenMM::State state_openmm = openmm_context->getState(infoMask);
    std::vector<OpenMM::Vec3> positions_openmm = state_openmm.getPositions();
    std::vector<OpenMM::Vec3> velocities_openmm = state_openmm.getVelocities();

    // Recast to atomicvelocityworkspace because want to use commitCoordinates() method to update system
    AtomicVelocityWorkspace &ws = workspace.edit().asA<AtomicVelocityWorkspace>();

    const int nmols = ws.nMolecules();
    int k = 0;

    for (int i = 0; i < nmols; i++)
    {

        Vector *sire_coords = ws.coordsArray(i);
        Vector *sire_momenta = ws.momentaArray(i);
        const double *m = ws.massArray(i);

        for (int j = 0; j < ws.nAtoms(i); j++)
        {

            sire_coords[j] = Vector(positions_openmm[j + k][0] * (OpenMM::AngstromsPerNm),
                                    positions_openmm[j + k][1] * (OpenMM::AngstromsPerNm),
                                    positions_openmm[j + k][2] * (OpenMM::AngstromsPerNm));

            sire_momenta[j] = Vector(velocities_openmm[j + k][0] * m[j] * (OpenMM::AngstromsPerNm) * AKMAPerPs,
                                     velocities_openmm[j + k][1] * m[j] * (OpenMM::AngstromsPerNm) * AKMAPerPs,
                                     velocities_openmm[j + k][2] * m[j] * (OpenMM::AngstromsPerNm) * AKMAPerPs);

        }
        k = k + ws.nAtoms(i);
    }


    ws.commitCoordinatesAndVelocities();
    //Now we also want to update the systems box in case it is very different!
    if(MCBarostat_flag)
    {
        // dummy buffered dimensions vector, maybe there is better solution
        //to this than just passing an empty vector
        QVector< Vector> dimensions;
        updateBoxDimensions(state_openmm, dimensions, Debug, ws);
    }
    this->destroyContext();
    // Step 5. Return pointer to the workspace's system
    const System & ptr_sys = ws.system();
    return ptr_sys;
}

/**
 * Main integration methods for advancing dynamics
 * @param workspace             Sire Integrator workspace
 * @param nrg_component
 * @param timestep              Default = 0.002. Integration timestep
 * @param nmoves                Number of moves
 * @param record_stats          boolean that tracks recording.
 */
void OpenMMFrEnergyST::integrate(IntegratorWorkspace &workspace,
                                 const Symbol &nrg_component, SireUnits::Dimension::Time timestep,
                                 int nmoves, bool record_stats)
{


    createContext(workspace, timestep);
    bool Debug = false;
    const int nats = openmm_system->getNumParticles();

    AtomicVelocityWorkspace &ws = workspace.asA<AtomicVelocityWorkspace>();

    const int nmols = ws.nMolecules();

    const double AKMAPerPs = 0.04888821;

    const double dt = convertTo(timestep.value(), picosecond);

    if (Debug)
        qDebug() << " Doing " << nmoves << " steps of dynamics ";


    int n_samples = nmoves / energy_frequency;

    if (nmoves < energy_frequency)
        throw SireError::program_bug(QObject::tr("You are requesting to save "
                                                 "energy every  %1 steps, which is above the total number of "
                                                 "%2 steps.").arg(energy_frequency, nmoves), CODELOC);

    if (Debug)
        qDebug() << "Number Energy Samples = " << n_samples << "\n\n";

    int coord_freq = buffer_frequency;
    int nframes = 0;
    int MAXFRAMES = 1000;

    if (coord_freq > 0)
    {
        nframes = (nmoves / coord_freq);
        // Check that we are saving snapshots modulo frequency
        int remainder = buffer_frequency % energy_frequency;
        if (buffer_frequency < energy_frequency or remainder != 0)
            throw SireError::program_bug(QObject::tr("You are requesting to "
                                                     "buffer snapshots every %1 steps, but this must number must"
                                                     " be a positive integer multiple of the frequency of saving "
                                                     "energies %2").arg(buffer_frequency, energy_frequency), CODELOC);
    }

    if (buffer_frequency > nmoves)
        throw SireError::program_bug(QObject::tr("You are requesting to buffer "
                                                 "snapshots every  %1 steps, which is above the total number of "
                                                 "%2 steps.").arg(buffer_frequency, nmoves), CODELOC);

    // Limit excessive internal buffering
    if (coord_freq > 0)
    {
        if (nframes > MAXFRAMES)
        {
            throw SireError::program_bug(QObject::tr("You are requesting to "
                                                     "buffer %1 frames, which is above the hardcoded limit "
                                                     "of %2.").arg(n_samples, MAXFRAMES), CODELOC);
        }
    }
    else
    {
        nframes = 0;
    }

    QVector< std::vector<OpenMM::Vec3> > buffered_positions;
    QVector< Vector > buffered_dimensions;

    OpenMM::Vec3 a;
    OpenMM::Vec3 b;
    OpenMM::Vec3 c;

    const double beta = 1.0 / (0.0083144621 * convertTo(Temperature.value(), kelvin)); //mol/kJ

    OpenMM::State state_openmm; //OpenMM State


    int infoMask = 0;

    infoMask = OpenMM::State::Positions;
    infoMask = infoMask + OpenMM::State::Velocities;
    infoMask = infoMask + OpenMM::State::Energy;
    //infoMask = infoMask + OpenMM::State::Parameters;




    int sample_count = 1;

    if (coord_freq > 0 && Debug)
        qDebug() << "Saving atom coordinates every " << coord_freq << "\n";


    if (Debug)
    {
        for (int i = 0; i < perturbed_energies.size(); i++)
            qDebug() << "Perturbed energy flag index" << i << " Value = " << perturbed_energies[i];
    }

    //OpenMM vector coordinate
    std::vector<OpenMM::Vec3> positions_openmm(nats);
    //OpenMM vector momenta
    std::vector<OpenMM::Vec3> velocities_openmm(nats);
    //Time skipping
    const double time_skip = convertTo(timeskip.value(), picosecond);

    if (time_skip != 0.0)
    {

        if (Debug)
            qDebug() << "Time to Skip = " << time_skip << "ps";

        int new_nmoves = time_skip / dt;

        if (new_nmoves >= nmoves)
        {
            throw SireError::program_bug(QObject::tr("Time to Skip is greater than the simulation time"), CODELOC);
            exit(-1);
        }

        (openmm_context->getIntegrator()).step(new_nmoves);

        n_samples = (nmoves - new_nmoves) / energy_frequency;

        if (coord_freq > 0)
            nframes = (nmoves - new_nmoves) / coord_freq;

    }


    bool IsFiniteNumber = true;


    double increment = delta_alchemical;
    double incr_plus = Alchemical_value + increment;
    double incr_minus = Alchemical_value - increment;


    double actual_gradient = 0.0;
    emptyContainers();
    while (sample_count <= n_samples)
    {
        //*********************MD STEPS****************************
        (openmm_context->getIntegrator()).step(energy_frequency);
        state_openmm = openmm_context->getState(infoMask, false, 0x01);
        //double kinetic_energy = state_openmm.getKineticEnergy() ;
        //if (true)
        //{
        //  printf("Kinetic energy %.5f \n", kinetic_energy) ;
        //}
        double p_energy_lambda = state_openmm.getPotentialEnergy();

        if (true)
        {
            printf("Lambda = %f Potential energy = %.5f kcal/mol\n", Alchemical_value,  p_energy_lambda * OpenMM::KcalPerKJ);
            //exit(-1);
        }
        IsFiniteNumber = (p_energy_lambda <= DBL_MAX && p_energy_lambda >= -DBL_MAX);

        if (!IsFiniteNumber)
        {
            qDebug() << "NaN or Inf has been generated along the simulation";
            exit(-1);
        }
        pot_energies.append(p_energy_lambda * OpenMM::KcalPerKJ);

        if (perturbed_energies[0])
        {
            openmm_context->setParameter("SPOnOff", 1.0); //Solvent-Solvent and Protein Protein Non Bonded OFF
        }
        state_openmm = openmm_context->getState(infoMask, false, 0x01);

        if (Debug)
            qDebug() << "Total Time = " << state_openmm.getTime() << " ps";

        // Because looping from 1 to n_samples
        int modulo = 1;

        if (coord_freq > 0)
            modulo = sample_count % ((coord_freq / energy_frequency));

        if (Debug)
            qDebug() << "modulo is " << modulo;

        if (coord_freq > 0 and modulo == 0)
        {
            if (Debug)
                qDebug() << "buffering coordinates and dimensions";

            positions_openmm = state_openmm.getPositions();
            buffered_positions.append(positions_openmm);

            if (MCBarostat_flag == true)
            {
                state_openmm.getPeriodicBoxVectors(a, b, c);
                Vector dims = Vector(a[0] * OpenMM::AngstromsPerNm, b[1] * OpenMM::AngstromsPerNm, c[2] * OpenMM::AngstromsPerNm);
                buffered_dimensions.append(dims);
            }
        }

        //Computing the potential energies and gradients
        p_energy_lambda = state_openmm.getPotentialEnergy();

        if (Debug)
        {
            printf("Lambda = %f Potential energy = %.5f kcal/mol\n", Alchemical_value, p_energy_lambda * OpenMM::KcalPerKJ);
            //exit(-1);
        }

        //Let's calculate the gradients
        double m_forward, m_backward;
        boost::tuples::tie(actual_gradient, m_forward, m_backward) = calculateGradient(incr_plus,
                             incr_minus, p_energy_lambda, beta);

        if (alchemical_array.size()>1)
        {
            //Let's calculate the biased energies
            reduced_perturbed_energies.append(computeReducedPerturbedEnergies(beta));
        }

        //Now we append all the calculated information to the useful accumulation arrays
        finite_diff_gradients.append(actual_gradient * beta);
        forward_Metropolis.append(m_forward);
        backward_Metropolis.append(m_backward);


        //RESET coupling parameter to its original value
        if (perturbed_energies[0])
        {
            openmm_context->setParameter("SPOnOff", 0.0); //Solvent-Solvent and Protein Protein Non Bonded ON
        }
        updateOpenMMContextLambda(Alchemical_value);
        sample_count = sample_count + 1.0;

    }//end while
    if (time_skip != 0)
    {
        timeskip = SireUnits::Dimension::Time(0.0);
    }


    state_openmm = openmm_context->getState(infoMask);
    positions_openmm = state_openmm.getPositions();
    velocities_openmm = state_openmm.getVelocities();

    // Vector of Vector of molecules that are vector of atomic coordinates...
    QVector< QVector< QVector< Vector > > > buffered_workspace(nframes);
    for (int i = 0; i < buffered_workspace.size(); i++)
    {

        buffered_workspace[i].resize(nmols);

        for (int j = 0; j < nmols; j++)
        {
            int nats = ws.nAtoms(j);
            buffered_workspace[i][j].resize(nats);
        }
    }


    int k = 0;

    for (int i = 0; i < nmols; i++)
    {

        Vector *sire_coords = ws.coordsArray(i);
        Vector *sire_momenta = ws.momentaArray(i);
        const double *m = ws.massArray(i);

        for (int j = 0; j < ws.nAtoms(i); j++)
        {

            sire_coords[j] = Vector(positions_openmm[j + k][0] * (OpenMM::AngstromsPerNm),
                                    positions_openmm[j + k][1] * (OpenMM::AngstromsPerNm),
                                    positions_openmm[j + k][2] * (OpenMM::AngstromsPerNm));

            if (Debug)
                qDebug() << "X = " << positions_openmm[j + k][0] * OpenMM::AngstromsPerNm << " A" <<
                " Y = " << positions_openmm[j + k][1] * OpenMM::AngstromsPerNm << " A" <<
                " Z = " << positions_openmm[j + k][2] * OpenMM::AngstromsPerNm << " A";

            for (int l = 0; l < nframes; l++)
            {
                //qDebug() << " i " << i << " j " << j << " k " << k << " l " << l;
                Vector buffered_atcoord = Vector(buffered_positions[l][j + k][0] * (OpenMM::AngstromsPerNm),
                                                 buffered_positions[l][j + k][1] * (OpenMM::AngstromsPerNm),
                                                 buffered_positions[l][j + k][2] * (OpenMM::AngstromsPerNm));

                buffered_workspace[l][i][j] = buffered_atcoord;
            }

            sire_momenta[j] = Vector(velocities_openmm[j + k][0] * m[j] * (OpenMM::AngstromsPerNm) * AKMAPerPs,
                                     velocities_openmm[j + k][1] * m[j] * (OpenMM::AngstromsPerNm) * AKMAPerPs,
                                     velocities_openmm[j + k][2] * m[j] * (OpenMM::AngstromsPerNm) * AKMAPerPs);

        }
        k = k + ws.nAtoms(i);
    }

    if (nframes <= 0)
        ws.commitCoordinatesAndVelocities();
    else
        ws.commitBufferedCoordinatesAndVelocities(buffered_workspace);

    //Now the box dimensions
    if (MCBarostat_flag == true)
    {

        updateBoxDimensions(state_openmm, buffered_dimensions, Debug, ws);
    }
    // Clear all buffers

    buffered_workspace.clear();
    buffered_dimensions.clear();
    System & ptr_sys = ws.nonConstsystem();
    ptr_sys.mustNowRecalculateFromScratch();

    return;
}

double OpenMMFrEnergyST::getPotentialEnergyAtLambda(double lambda)
{
    double curr_potential_energy = 0.0;
    int infoMask = 0;
    infoMask = infoMask + OpenMM::State::Energy;
    updateOpenMMContextLambda(lambda);
    OpenMM::State state_openmm = openmm_context->getState(infoMask);
    state_openmm = openmm_context->getState(infoMask, false, 0x01);
    curr_potential_energy = state_openmm.getPotentialEnergy();


    return curr_potential_energy;
}

void OpenMMFrEnergyST::updateOpenMMContextLambda(double lambda)
{
    //NON BONDED TERMS
    if (perturbed_energies[0])
        openmm_context->setParameter("lam", lambda); //1-5 HD
    //1-4 Interactions
    if (perturbed_energies[1])
        openmm_context->setParameter("lamhd", lambda); //1-4 HD
    if (perturbed_energies[2])
        openmm_context->setParameter("lamtd", 1.0 - lambda); //1-4 To Dummy
    if (perturbed_energies[3])
        openmm_context->setParameter("lamfd", lambda); //1-4 From Dummy
    if (perturbed_energies[4])
        openmm_context->setParameter("lamftd", lambda); //1-4 From Dummy to Dummy

    //BONDED PERTURBED TERMS
    if (perturbed_energies[5])
        openmm_context->setParameter("lambond", lambda); //Bonds
    if (perturbed_energies[6])
        openmm_context->setParameter("lamangle", lambda); //Angles
    if (perturbed_energies[7])
        openmm_context->setParameter("lamdih", lambda); //Torsions
}

boost::tuples::tuple<double, double, double> OpenMMFrEnergyST::calculateGradient(
    double incr_plus, double incr_minus, double p_energy_lambda, double beta)
{
    double double_increment = incr_plus - incr_minus;
    double gradient = 0;
    double potential_energy_lambda_plus_delta;
    double potential_energy_lambda_minus_delta;
    double forward_m;
    double backward_m;
    if (incr_plus < 1.0)
    {
        potential_energy_lambda_plus_delta = getPotentialEnergyAtLambda(incr_plus);
    }
    if (incr_minus > 0.0)
    {
        potential_energy_lambda_minus_delta = getPotentialEnergyAtLambda(incr_minus);
    }
    if (incr_minus < 0.0)
    {
        gradient = (potential_energy_lambda_plus_delta-p_energy_lambda)*2/double_increment;
        backward_m = exp(beta * (potential_energy_lambda_plus_delta - p_energy_lambda));
        forward_m = exp(-beta * (potential_energy_lambda_plus_delta - p_energy_lambda));
    }
    else if(incr_plus > 1.0)
    {
        gradient = -(potential_energy_lambda_minus_delta-p_energy_lambda)*2/double_increment;
        backward_m = exp(-beta * (potential_energy_lambda_minus_delta - p_energy_lambda));
        forward_m = exp(beta * (potential_energy_lambda_minus_delta - p_energy_lambda));
    }
    else
    {
        gradient = (potential_energy_lambda_plus_delta-potential_energy_lambda_minus_delta)/double_increment;

        backward_m = exp(-beta * (potential_energy_lambda_minus_delta - p_energy_lambda));
        forward_m = exp(-beta * (potential_energy_lambda_plus_delta - p_energy_lambda));
    }
    return boost::tuples::make_tuple(gradient, forward_m, backward_m);
}

QVector<double> OpenMMFrEnergyST::computeReducedPerturbedEnergies(double beta)
{
    bool Debug = false;
    QVector<double> perturbed;
    QVector<double>::iterator i;
    for (i=alchemical_array.begin(); i!=alchemical_array.end(); i++)
    {
        perturbed.append(getPotentialEnergyAtLambda(*i)*beta);
    }
    if (Debug)
    {
        for (i=perturbed.begin(); i!=perturbed.end(); i++)
        {
            qDebug() <<"bias is: "<<*i<<endl;
        }
    }
    return perturbed;
}

void OpenMMFrEnergyST::emptyContainers()
{
    finite_diff_gradients.clear();
    pot_energies.clear();
    forward_Metropolis.clear();
    backward_Metropolis.clear();
    reduced_perturbed_energies.clear();
}

void OpenMMFrEnergyST::updateBoxDimensions(OpenMM::State &state_openmm,
                                             QVector< Vector> &buffered_dimensions,
                                             bool Debug, AtomicVelocityWorkspace &ws)
{
    OpenMM::Vec3 a;
    OpenMM::Vec3 b;
    OpenMM::Vec3 c;

    state_openmm.getPeriodicBoxVectors(a, b, c);
    Vector new_dims = Vector(a[0] * OpenMM::AngstromsPerNm, b[1] * OpenMM::AngstromsPerNm, c[2] * OpenMM::AngstromsPerNm);
    if (Debug)
        qDebug() << " a " << a[0] << " b " << b[1] << " c " << c[2];

    System & ptr_sys = ws.nonConstsystem();
    PeriodicBox sp = ptr_sys.property("space").asA<PeriodicBox>();

    sp.setDimensions(new_dims);
    const QString string = "space";
    ptr_sys.setProperty(string, sp);

    /** Buffer dimensions if necessary */
    for (int k = 0; k < buffered_dimensions.size(); k++)
    {
        const QString buffered_space = "buffered_space_" + QString::number(k);
        PeriodicBox buff_space = PeriodicBox(buffered_dimensions[k]);
        ptr_sys.setProperty(buffered_space, buff_space);
    }
}

/** Get the cutoff type: nocutoff, cutoffnonperiodic, cutoffperiodic */
QString OpenMMFrEnergyST::getCutoffType(void)
{
    return CutoffType;
}

/** Set the cutoff type: nocutoff, cutoffnonperiodic, cutoffperiodic */
void OpenMMFrEnergyST::setCutoffType(QString cutoff_type)
{
    CutoffType = cutoff_type;
}

/** Get the cutoff distance in A */
SireUnits::Dimension::Length OpenMMFrEnergyST::getCutoffDistance(void)
{
    return cutoff_distance;
}

/** Set the cutoff distance in A */
void OpenMMFrEnergyST::setCutoffDistance(SireUnits::Dimension::Length distance)
{
    cutoff_distance = distance;
}

/** Get the dielectric constant */
double OpenMMFrEnergyST::getFieldDielectric(void)
{
    return field_dielectric;
}

/** Set the dielectric constant */
void OpenMMFrEnergyST::setFieldDielectric(double dielectric)
{
    field_dielectric = dielectric;
}

/** Set Andersen thermostat */

void OpenMMFrEnergyST::setAndersen(bool andersen)
{
    Andersen_flag = andersen;
}

/** Get Andersen thermostat status on/off */
bool OpenMMFrEnergyST::getAndersen(void)
{

    return Andersen_flag;

}

/** Get the Andersen Thermostat frequency collision */
double OpenMMFrEnergyST::getAndersenFrequency(void)
{
    return Andersen_frequency;
}

/** Set the Andersen Thermostat frequency collision */
void OpenMMFrEnergyST::setAndersenFrequency(double freq)
{
    Andersen_frequency = freq;
}

/** Get the Integrator random seed */
int OpenMMFrEnergyST::getRandomSeed(void)
{
    return random_seed;
}

/** Set the Integrator random seed */
void OpenMMFrEnergyST::setRandomSeed(int seed)
{
    random_seed = seed;
}

/** Get the bath Temperature */
SireUnits::Dimension::Temperature OpenMMFrEnergyST::getTemperature(void)
{
    return Temperature;
}

/** Set the Temperature */
void OpenMMFrEnergyST::setTemperature(SireUnits::Dimension::Temperature temperature)
{
    Temperature = temperature;
}

/** Set Monte Carlo Barostat on/off */

void OpenMMFrEnergyST::setMCBarostat(bool MCBarostat)
{
    MCBarostat_flag = MCBarostat;
}

/** Get Andersen thermostat status on/off */
bool OpenMMFrEnergyST::getMCBarostat(void)
{
    return MCBarostat_flag;
}

/** Get the Monte Carlo Barostat frequency in time speps */
int OpenMMFrEnergyST::getMCBarostatFrequency(void)
{
    return MCBarostat_frequency;
}

/** Set the Monte Carlo Barostat frequency in time speps */
void OpenMMFrEnergyST::setMCBarostatFrequency(int freq)
{
    MCBarostat_frequency = freq;

}

/** Get the Presure */
SireUnits::Dimension::Pressure OpenMMFrEnergyST::getPressure(void)
{
    return Pressure;
}

/** Set the Pressure */
void OpenMMFrEnergyST::setPressure(SireUnits::Dimension::Pressure pressure)
{
    Pressure = pressure;
}

/** Get the Constraint type: none, hbonds, allbonds, hangles */
QString OpenMMFrEnergyST::getConstraintType(void)
{
    return ConstraintType;
}

/** Set the Constraint type: none, hbonds, allbonds, hangles */
void OpenMMFrEnergyST::setConstraintType(QString constrain)
{
    ConstraintType = constrain;
}

/** Get the OpenMMMD Platform: CUDA, OpenCL, CPU */
QString OpenMMFrEnergyST::getPlatform(void)
{
    return platform_type;
}

/** Set the OpenMM Platform: CUDA, OpenCL, CPU */
void OpenMMFrEnergyST::setPlatform(QString platform)
{
    platform_type = platform;
}

/** Get the OpenMMMD Platform: CUDA, OpenCL, CPU */
QString OpenMMFrEnergyST::getDeviceIndex(void)
{
    return device_index;
}

/** Set the OpenMM Precision */
void OpenMMFrEnergyST::setPrecision(QString prec)
{
    precision = prec;
}

/** Get the OpenMMMD Precision */
QString OpenMMFrEnergyST::getPrecision(void)
{
    return precision;
}

/** Set the OpenMM Platform: CUDA, OpenCL, CPU */
void OpenMMFrEnergyST::setDeviceIndex(QString deviceidx)
{
    device_index = deviceidx;
}

/** Get the Restaint mode*/
bool OpenMMFrEnergyST::getRestraint(void)
{
    return Restraint_flag;
}

/** Set the Retraint mode */
void OpenMMFrEnergyST::setRestraint(bool Restraint)
{
    Restraint_flag = Restraint;
}

/** Get the Center of Mass motion removal frequency */
int OpenMMFrEnergyST::getCMMremovalFrequency(void)
{
    return CMMremoval_frequency;
}

/** Set the Center of Mass motion removal frequency */
void OpenMMFrEnergyST::setCMMremovalFrequency(int frequency)
{
    CMMremoval_frequency = frequency;
}

/** Get the frequency of buffering coordinates */
int OpenMMFrEnergyST::getBufferFrequency()
{
    return buffer_frequency;
}

/** Set the Center of Mass motion removal frequency */
void OpenMMFrEnergyST::setBufferFrequency(int frequency)
{
    buffer_frequency = frequency;
}

/** Get the frequency of buffering coordinates */
int OpenMMFrEnergyST::getEnergyFrequency()
{
    return energy_frequency;
}

/** Set the Center of Mass motion removal frequency */
void OpenMMFrEnergyST::setEnergyFrequency(int frequency)
{
    energy_frequency = frequency;
}

/** Get the alchemical value used to calculate the free energy change via TI method*/
double OpenMMFrEnergyST::getAlchemicalValue(void)
{
    return Alchemical_value;
}

/** Set the alchemical value used to calculate the free energy change via TI method*/
void OpenMMFrEnergyST::setAlchemicalValue(double lambda_value)
{
    Alchemical_value = max(0.0, min(1.0, lambda_value));
}

void OpenMMFrEnergyST::setAlchemicalArray(QVector<double> lambda_array)
{
    for (int i =0; i< lambda_array.size(); i++)
    {
        alchemical_array.append(max(0.0, min(1.0, lambda_array[i])));
    }
}

/** Get the coulomb power used in the soft core potential*/
//int OpenMMFrEnergyST::getCoulomb_power(void)

float OpenMMFrEnergyST::getCoulombPower(void)
{
    return coulomb_power;
}

/** Set the coulomb power used in the soft core potential*/
//void OpenMMFrEnergyST::setCoulomb_power(int coulomb)

void OpenMMFrEnergyST::setCoulombPower(float coulomb)
{
    coulomb_power = coulomb;
}

/** Get the shift used in the soft core potential*/
double OpenMMFrEnergyST::getShiftDelta(void)
{
    return shift_delta;
}

/**
 * <Set the shift used in the soft core potential>
 * @param shiftdelta
 */
void OpenMMFrEnergyST::setShiftDelta(double shiftdelta)
{

    shift_delta = shiftdelta;

}

/** Get the delta alchemical used in the FEP method*/
double OpenMMFrEnergyST::getDeltaAlchemical(void)
{
    return delta_alchemical;
}

/**
 * Set the delta alchemical used in the FEP method
 * @param deltaalchemical
 */
void OpenMMFrEnergyST::setDeltatAlchemical(double deltaalchemical)
{
    delta_alchemical = deltaalchemical;
}

/** Calculated Gradients*/
QVector<double> OpenMMFrEnergyST::getGradients(void)
{
    return finite_diff_gradients;
}

/** Average energies*/
QVector<double> OpenMMFrEnergyST::getEnergies(void)
{
    return pot_energies;
}
/** Average energies*/
QVector<double> OpenMMFrEnergyST::getForwardMetropolis(void)
{
    return forward_Metropolis;
}
/** Average energies*/
QVector<double> OpenMMFrEnergyST::getBackwardMetropolis(void)
{
    return backward_Metropolis;
}


QVector<QVector <double> > OpenMMFrEnergyST::getReducedPerturbedEnergies(void)
{
    return reduced_perturbed_energies;
}

/** Get the Integrator type*/
QString OpenMMFrEnergyST::getIntegrator(void)
{
    return Integrator_type;
}

/** Set the Integrator type*/
void OpenMMFrEnergyST::setIntegrator(QString intgrator)
{
    Integrator_type = intgrator;
}

/** Get the friction used in specific Integrator type*/
SireUnits::Dimension::Time OpenMMFrEnergyST::getFriction(void)
{
    return friction;
}

/** Set the friction used in specific Integrator type*/
void OpenMMFrEnergyST::setFriction(SireUnits::Dimension::Time thefriction)
{
    friction = thefriction;
}

/** Get the integration tolerance */
double OpenMMFrEnergyST::getIntegrationTolerance(void)
{
    return integration_tol;
}

/** Set the integration tolerance*/
void OpenMMFrEnergyST::setIntegrationTolerance(double tolerance)
{
    integration_tol = tolerance;
}

/** Get total time to skip*/
SireUnits::Dimension::Time OpenMMFrEnergyST::getTimetoSkip(void)
{
    return timeskip;
}

/** Get total time to skip*/
void OpenMMFrEnergyST::setTimetoSkip(SireUnits::Dimension::Time skip)
{
    timeskip = skip;
}

/** Set the flag to reinitialise the context*/
void OpenMMFrEnergyST::setReinitialiseContext(bool reinitialise)
{
    reinitialise_context = reinitialise;
}

/** Create an empty workspace */
IntegratorWorkspacePtr OpenMMFrEnergyST::createWorkspace(const PropertyMap &map) const
{
    return IntegratorWorkspacePtr(new AtomicVelocityWorkspace(map));
}

/** Return the ensemble of this integrator */
Ensemble OpenMMFrEnergyST::ensemble() const
{
    return Ensemble::NVE();
}

/** Return whether or not this integrator is time-reversible */
bool OpenMMFrEnergyST::isTimeReversible() const
{
    return true;
}

/** Create a workspace for this integrator for the molecule group 'molgroup' */
IntegratorWorkspacePtr OpenMMFrEnergyST::createWorkspace(const MoleculeGroup &molgroup, const PropertyMap &map) const
{
    return IntegratorWorkspacePtr(new AtomicVelocityWorkspace(molgroup, map));
}

const char* OpenMMFrEnergyST::typeName()
{
    return QMetaType::typeName(qMetaTypeId<OpenMMFrEnergyST>());
}<|MERGE_RESOLUTION|>--- conflicted
+++ resolved
@@ -361,7 +361,7 @@
 void OpenMMFrEnergyST::initialise()
 {
 
-    bool Debug=false;
+    bool Debug;
     if (Debug)
     {
         qDebug() << "Initialising OpenMMFrEnergyST";
@@ -420,7 +420,6 @@
     if (Debug)
         qDebug() << "\nCutoffType = " << CutoffType << "\n";
 
-    bool flag_noperturbedconstraints = false;
     if (ConstraintType == "none")
         flag_constraint = NONE;
     else if (ConstraintType == "hbonds")
@@ -429,13 +428,8 @@
         flag_constraint = ALLBONDS;
     else if (ConstraintType == "hangles")
         flag_constraint = HANGLES;
-    else if (ConstraintType == "hbonds-notperturbed")
-    {
-        flag_constraint = HBONDS;
-        flag_noperturbedconstraints = true;
-    }
     else
-        throw SireError::program_bug(QObject::tr("The Constraints method has not been specified. Possible choises: none, hbonds, allbonds, hangles, hbonds-notperturbed"), CODELOC);
+        throw SireError::program_bug(QObject::tr("The Constraints method has not been specified. Possible choises: none, hbonds, allbonds, hangles"), CODELOC);
 
     if (Debug)
         qDebug() << "\nConstraint Type = " << ConstraintType << "\n";
@@ -834,6 +828,7 @@
             if (flag_cutoff == CUTOFFNONPERIODIC)
             {
                 custom_force_field->setNonbondedMethod(OpenMM::CustomNonbondedForce::CutoffNonPeriodic);
+
             }
             else
             {
@@ -1071,7 +1066,7 @@
 
     for (int i = 0; i < nmols; ++i)
     {
-        
+
         const int nats_mol = ws.nAtoms(i);
 
         const double *m = ws.massArray(i);
@@ -1086,7 +1081,7 @@
 
         for (int j = 0; j < nats_mol; ++j)
         {
-            /*JM 10/16 should make sure that perturbed atoms have mass of heaviest end-state */
+
             system_openmm->addParticle(m[j]);
 
             Atom at = molatoms.at(j);
@@ -1654,18 +1649,14 @@
                         solute_bond_perturbation_params[2] = rstart * OpenMM::NmPerAngstrom;
                         solute_bond_perturbation_params[3] = rend * OpenMM::NmPerAngstrom;
 
-<<<<<<< HEAD
-                        /* JM 10/16 Also apply this if 'no solute constraints' flag is on*/
-=======
->>>>>>> 054c1e14
                         if (flag_constraint == NONE)
                         {
                             solute_bond_perturbation->addBond(idx0, idx1, solute_bond_perturbation_params);
 
                         }
+
                         else if (flag_constraint == ALLBONDS || flag_constraint == HANGLES)
                         {
-                            /* JM 10/16 ALLBONDS and HANGLES may be unwise with current free energy implementation !*/
                             double pert_eq_distance = solute_bond_perturbation_params[3] * Alchemical_value + (1.0 - Alchemical_value) * solute_bond_perturbation_params[2];
                             system_openmm->addConstraint(idx0, idx1, pert_eq_distance);
                             bond_pert_eq_list.insert(BondID(two.atom0(), two.atom1()), pert_eq_distance * OpenMM::AngstromsPerNm);
@@ -1676,50 +1667,7 @@
                                 qDebug() << "Perturbation bond equilibrium distance = " << pert_eq_distance << " Nm";
                             }
                         }
-                        /* JM 10/16 */
-                        /*  Here add code to constraint hbonds only if initial and final parameters are unperturbed*/
-                        /*  check also what is the mass of the atoms in that case */
-                        else if (flag_constraint == HBONDS and flag_noperturbedconstraints)
-                        {
-                            const SireMol::Atom atom0 = molecule.select(two.atom0());
-                            //double m0 = atom0.property("mass").value();
-                            double m0 = system_openmm->getParticleMass(idx0);
-                            const SireMol::Atom atom1 = molecule.select(two.atom1());
-                            //double m1 = atom1.property("mass").value();
-                            double m1 = system_openmm->getParticleMass(idx1);
-                            double deltar = abs(rend-rstart);
-                            double deltak = abs(bend-bstart);
-                            // only constraint if m0 < 1.1 g.mol-1 or m1 < 1.1 g.mol-1
-                            // AND the initial and final parameters differ
-                            double Hmass = 1.1;
-                            if (Debug)
-                            { 
-                                qDebug() << " m0 " << m0 << " m1 " << m1 << "\n";
-                                qDebug() << " deltar " << deltar << " " << " deltak " << deltak;
-                            }
-                            /* Only constraint perturbed bonds that involve one hydrogen  */
-                            /* if the params do not change*/
-                            double small = 0.0001;
-                            if ( (m0 < Hmass or m1 < Hmass) and ( deltar < small and deltak < small) )
-                            {
-                                double pert_eq_distance = solute_bond_perturbation_params[3] * Alchemical_value + (1.0 - Alchemical_value) * solute_bond_perturbation_params[2];
-                                system_openmm->addConstraint(idx0, idx1, pert_eq_distance);
-                                if (Debug)
-                                {
-                                    qDebug() << "perturbed bond constrained %s-" << atom0.name().toString()
-                                           << "-%s" << atom1.name().toString() << "\n";
-                                }
-                            }
-                            else
-                            {
-                                if (Debug)
-                                {
-                                  qDebug() << "perturbed bond flexible %s-" << atom0.name().toString()
-                                           << "-%s" << atom1.name().toString() << "\n"; 
-                                }
-                                solute_bond_perturbation->addBond(idx0, idx1, solute_bond_perturbation_params);
-                            }
-                        }
+
                         else if (flag_constraint == HBONDS)
                         {
                             const SireMol::Atom atom0 = molecule.select(two.atom0());
@@ -1733,6 +1681,7 @@
                             if (initial_type_atom0.startsWith("h", Qt::CaseInsensitive) || final_type_atom0.startsWith("h", Qt::CaseInsensitive) ||
                                 initial_type_atom1.startsWith("h", Qt::CaseInsensitive) || final_type_atom1.startsWith("h", Qt::CaseInsensitive))
                             {
+
                                 double pert_eq_distance = solute_bond_perturbation_params[3] * Alchemical_value + (1.0 - Alchemical_value) * solute_bond_perturbation_params[2];
                                 system_openmm->addConstraint(idx0, idx1, pert_eq_distance);
 
@@ -2136,7 +2085,6 @@
                 }
             }
 
-
             //Select the atom type
             QString atom0 = molecule.atom(AtomIdx(idx0)).toString();
             QString atom1 = molecule.atom(AtomIdx(idx1)).toString();
