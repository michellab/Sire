--- conflicted
+++ resolved
@@ -2246,9 +2246,6 @@
     amber_masses = getProperty<AtomMasses>( map["mass"], moldata, &has_masses );
     amber_elements = getProperty<AtomElements>( map["element"], moldata, &has_elements );
     amber_types = getProperty<AtomStringProperty>( map["ambertype"], moldata, &has_ambertypes );
-<<<<<<< HEAD
-
-=======
     
     if (not has_ambertypes)
     {
@@ -2256,7 +2253,6 @@
         amber_types = getProperty<AtomStringProperty>( map["atomtype"], moldata, &has_ambertypes );
     }
     
->>>>>>> 5ca34b8f
     if (not has_elements)
     {
         //try to guess the elements from the names and/or masses
